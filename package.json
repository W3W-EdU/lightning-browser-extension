{
  "name": "lightning-browser-extension",
  "version": "1.18.0",
  "description": "Lightning browser extension",
  "private": true,
  "repository": "https://github.com/bumi/lightning-browser-extension.git",
  "author": {
    "name": "Michael Bumann",
    "url": "https://michaelbumann.com"
  },
  "license": "MIT",
  "engines": {
    "node": ">= 14",
    "yarn": ">= 1.0.0"
  },
  "scripts": {
    "dev:chrome": "cross-env NODE_ENV=development TARGET_BROWSER=chrome webpack --watch",
    "dev:firefox": "cross-env NODE_ENV=development TARGET_BROWSER=firefox webpack --watch",
    "dev:opera": "cross-env NODE_ENV=development TARGET_BROWSER=opera webpack --watch",
    "build:chrome": "cross-env NODE_ENV=production TARGET_BROWSER=chrome webpack",
    "build:firefox": "cross-env NODE_ENV=production TARGET_BROWSER=firefox webpack",
    "build:opera": "cross-env NODE_ENV=production TARGET_BROWSER=opera webpack",
    "build": "yarn build:chrome && yarn build:firefox && yarn build:opera",
    "package": "yarn build && ./create-packages.sh",
    "lint": "yarn lint:js && yarn tsc:compile && yarn format:fix",
    "lint:js": "eslint src --ext .js,.jsx,.ts,.tsx --max-warnings 0",
    "lint:js:fix": "eslint src --ext .js,.jsx,.ts,.tsx --fix",
    "tsc:compile": "tsc --noEmit",
    "format": "prettier --check '**/*.(md|json)' 'src/**/*.(js|ts|jsx|tsx)'",
    "format:fix": "prettier --loglevel silent --write '**/*.(md|json)' 'src/**/*.(js|ts|jsx|tsx)'",
    "test:unit": "jest",
    "test:e2e": "del-cli ./puppeteer-user-data-dir && npx playwright test",
    "test": "yarn test:unit && yarn test:e2e",
    "test:coverage": "jest --coverage --collectCoverageFrom='src/**/*.(ts|tsx)' --collectCoverageFrom='!src/**/*.stories.tsx'",
    "storybook": "start-storybook -p 6006",
    "build-storybook": "build-storybook",
    "prepare": "husky install"
  },
  "dependencies": {
    "@bitcoin-design/bitcoin-icons-react": "^0.1.9",
    "@noble/secp256k1": "^1.7.0",
    "@headlessui/react": "^1.7.3",
    "@runcitadel/sdk": "^0.3.8",
    "@tailwindcss/forms": "^0.5.3",
    "@tailwindcss/line-clamp": "^0.4.2",
    "axios": "^0.27.2",
    "bech32": "^2.0.0",
    "bolt11": "^1.4.0",
    "browser-polyfill": "^3.20.2",
    "crypto-browserify": "^3.12.0",
    "crypto-js": "^4.1.1",
    "dayjs": "^1.11.5",
    "dexie": "^3.2.2",
    "elliptic": "^6.5.4",
<<<<<<< HEAD
    "html5-qrcode": "^2.2.1",
    "i18next": "^21.9.2",
    "i18next-browser-languagedetector": "^6.1.5",
    "lnmessage": "^0.0.9",
=======
    "html5-qrcode": "^2.2.3",
    "i18next": "^21.10.0",
    "i18next-browser-languagedetector": "^6.1.8",
>>>>>>> 3210e83f
    "lodash": "^4.17.21",
    "pubsub-js": "^1.9.4",
    "react": "^18.2.0",
    "react-confetti": "^6.1.0",
    "react-dom": "^18.2.0",
    "react-i18next": "^11.18.6",
    "react-loading-skeleton": "^3.1.0",
    "react-modal": "^3.15.1",
    "react-qr-code": "^2.0.8",
    "react-router-dom": "^6.4.2",
    "react-toastify": "^9.0.8",
    "stream": "^0.0.2",
    "tailwindcss": "^3.1.8",
    "uuid": "^9.0.0",
    "webextension-polyfill": "^0.10.0",
    "zustand": "^3.7.2"
  },
  "devDependencies": {
    "@commitlint/cli": "^17.1.2",
    "@commitlint/config-conventional": "^17.1.0",
    "@jest/types": "^29.1.2",
    "@playwright/test": "^1.27.1",
    "@storybook/addon-actions": "^6.5.12",
    "@storybook/addon-essentials": "^6.5.12",
    "@storybook/addon-links": "^6.5.12",
    "@storybook/addon-postcss": "^2.0.0",
    "@storybook/builder-webpack5": "^6.5.12",
    "@storybook/cli": "^6.5.12",
    "@storybook/manager-webpack5": "^6.5.12",
    "@storybook/react": "^6.5.12",
    "@swc/core": "1.2.205",
    "@swc/jest": "^0.2.23",
    "@testing-library/jest-dom": "^5.16.5",
    "@testing-library/react": "^13.4.0",
    "@testing-library/user-event": "^14.4.3",
    "@trivago/prettier-plugin-sort-imports": "^3.4.0",
    "@types/chrome": "^0.0.197",
    "@types/crypto-js": "^4.1.1",
    "@types/elliptic": "^6.4.14",
    "@types/pubsub-js": "^1.8.3",
    "@types/react-dom": "^18.0.6",
    "@types/react-modal": "^3.13.1",
    "@types/uuid": "^8.3.4",
    "@types/webextension-polyfill": "^0.9.1",
    "@typescript-eslint/eslint-plugin": "^5.40.0",
    "@typescript-eslint/parser": "^5.40.0",
    "autoprefixer": "^10.4.12",
    "buffer": "^6.0.3",
    "clean-webpack-plugin": "^4.0.0",
    "complete-randomer": "^1.9.1",
    "copy-webpack-plugin": "^11.0.0",
    "cross-env": "^7.0.3",
    "css-loader": "^6.7.1",
    "css-minimizer-webpack-plugin": "^4.2.1",
    "del-cli": "^5.0.0",
    "eslint": "^8.25.0",
    "eslint-config-prettier": "^8.5.0",
    "eslint-plugin-import": "^2.26.0",
    "eslint-plugin-react": "^7.31.9",
    "eslint-plugin-react-hooks": "^4.6.0",
    "fake-indexeddb": "^3.1.8",
    "filemanager-webpack-plugin": "^7.0.0",
    "html-webpack-plugin": "^5.5.0",
    "husky": "^8.0.1",
    "jest": "^29.1.2",
    "jest-environment-jsdom": "^29.1.2",
    "jest-webextension-mock": "^3.7.22",
    "lint-staged": "^13.0.3",
    "mini-css-extract-plugin": "^2.6.1",
    "msw": "^0.47.4",
    "postcss": "^8.4.17",
    "postcss-cli": "^10.0.0",
    "postcss-loader": "^7.0.1",
    "pptr-testing-library": "^0.7.0",
    "prettier": "^2.7.1",
    "process": "^0.11.10",
    "puppeteer": "^18.2.1",
    "resolve-url-loader": "^5.0.0",
    "sass": "^1.55.0",
    "sass-loader": "^13.1.0",
    "stream-browserify": "^3.0.0",
    "swc-loader": "^0.2.3",
    "terser-webpack-plugin": "^5.3.6",
    "tsconfig-paths-webpack-plugin": "^4.0.0",
    "typescript": "^4.8.4",
    "webpack": "^5.74.0",
    "webpack-cli": "^4.10.0",
    "webpack-dev-server": "^4.11.1",
    "webpack-sources": "^3.2.3",
    "wext-manifest-loader": "^2.3.0",
    "wext-manifest-webpack-plugin": "^1.2.1"
  }
}<|MERGE_RESOLUTION|>--- conflicted
+++ resolved
@@ -52,16 +52,10 @@
     "dayjs": "^1.11.5",
     "dexie": "^3.2.2",
     "elliptic": "^6.5.4",
-<<<<<<< HEAD
-    "html5-qrcode": "^2.2.1",
-    "i18next": "^21.9.2",
-    "i18next-browser-languagedetector": "^6.1.5",
-    "lnmessage": "^0.0.9",
-=======
     "html5-qrcode": "^2.2.3",
     "i18next": "^21.10.0",
     "i18next-browser-languagedetector": "^6.1.8",
->>>>>>> 3210e83f
+    "lnmessage": "^0.0.9",
     "lodash": "^4.17.21",
     "pubsub-js": "^1.9.4",
     "react": "^18.2.0",
