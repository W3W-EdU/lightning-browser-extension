<!DOCTYPE html>
<html lang="en" class="antialiased dark:bg-gray-900">

<head>
  <meta charset="UTF-8" />
  <meta name="viewport" content="width=device-width, initial-scale=1">
  <title>Alby</title>
</head>

<<<<<<< HEAD
<body class="dark:bg-gray-900">
=======
<body class="bg-gray-50">
>>>>>>> 3a3d26be
  <div id="prompt-root"></div>
</body>

</html><|MERGE_RESOLUTION|>--- conflicted
+++ resolved
@@ -7,11 +7,7 @@
   <title>Alby</title>
 </head>
 
-<<<<<<< HEAD
-<body class="dark:bg-gray-900">
-=======
-<body class="bg-gray-50">
->>>>>>> 3a3d26be
+<body class="bg-gray-50 dark:bg-gray-900">
   <div id="prompt-root"></div>
 </body>
 
