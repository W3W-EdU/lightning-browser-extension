--- conflicted
+++ resolved
@@ -308,11 +308,7 @@
   createdAt: string;
   enabled: boolean;
   host: string;
-<<<<<<< HEAD
-  id?: number | string;
-=======
   id: number;
->>>>>>> 9ccd45b2
   imageURL: string;
   lastPaymentAt: string;
   lnurlAuth: string;
@@ -364,7 +360,7 @@
     | "totalBudget"
     | "usedBudget"
   > {
-  id: number | string;
+  id: number;
   title?: string;
   badge?: {
     label: string;
