import { PaymentRequestObject } from "bolt11";
import { ACCOUNT_CURRENCIES, CURRENCIES, TIPS } from "~/common/constants";
import connectors from "~/extension/background-script/connectors";
import {
  ConnectorInvoice,
  SendPaymentResponse,
  WebLNNode,
} from "~/extension/background-script/connectors/connector.interface";

import { Event } from "./extension/providers/nostr/types";

export type ConnectorType = keyof typeof connectors;

export interface Account {
  id: string;
  connector: ConnectorType;
  config: string;
  name: string;
  nostrPrivateKey?: string | null;
  mnemonic?: string | null;
}

export interface Accounts {
  [id: string]: Account;
}

export interface NodeInfo {
  node: WebLNNode;
}
export interface AccountInfo {
  alias: string;
  balance: number;
  id: string;
  name: string;
  connector: ConnectorType;
  currency: ACCOUNT_CURRENCIES;
}

export interface MetaData {
  title?: string;
  description?: string;
  icon?: string;
  image?: string;
  keywords?: string[];
  language?: string;
  type?: string;
  url?: string;
  provider?: string;
  [x: string]: string | string[] | undefined;
}

export interface OriginData {
  location: string;
  domain: string;
  host: string;
  pathname: string;
  name: string;
  description: string;
  icon: string;
  metaData: MetaData;
  external: boolean;
}

export interface PaymentNotificationData {
  accountId: Account["id"];
  paymentRequestDetails?: PaymentRequestObject | undefined;
  response: SendPaymentResponse | { error: string };
  origin?: OriginData;
  details: {
    destination?: string | undefined;
    description?: string | undefined;
  };
}

export interface AuthResponseObject {
  reason?: string;
  status: string;
}
export interface AuthNotificationData {
  authResponse: AuthResponseObject;
  origin?: OriginData; // only set if triggered via Prompt
  lnurlDetails: LNURLAuthServiceResponse;
}

export interface OriginDataInternal {
  internal: boolean;
}

export interface Battery extends OriginData {
  method: string;
  address: string;
  customKey?: string;
  customValue?: string;
  suggested?: string;
  name: string;
  icon: string;
}

export type BatteryMetaTagRecipient = Pick<
  Battery,
  "address" | "customKey" | "customValue" | "method"
>;

export type LnurlAuthResponse = {
  success: boolean;
  status: string;
  reason?: string;
  authResponseData: unknown;
};

/**
 * @deprecated Use MessageDefault instead
 */
export interface Message {
  action?: string;
  application?: string;
  args: Record<string, unknown>;
  origin: OriginData | OriginDataInternal;
  prompt?: boolean;
}

// new message  type, please use this
export interface MessageDefault {
  origin: OriginData | OriginDataInternal;
  application?: string;
  prompt?: boolean;
}

export interface MessageDefaultPublic extends MessageDefault {
  origin: OriginData;
}

export type NavigationState = {
  origin?: OriginData; // only defoned if coming via "Prompt", can be empty if a LNURL-action is being used via "Send" within the "PopUp"
  args?: {
    lnurlDetails: LNURLDetails;
    amountEditable?: boolean;
    memoEditable?: boolean;
    invoiceAttributes?: RequestInvoiceArgs;
    paymentRequest?: string;
    destination?: string;
    amount?: string;
    customRecords?: Record<string, string>;
    connector?: string;
    name?: string;
    config?: unknown;
    message?: string;
    event?: Event;
    sigHash?: string;
    description?: string;
    details?: string;
    requestPermission: {
      method: string;
      description: string;
    };
    derivationPath?: string;
    index?: number;
    num?: number;
    change?: boolean;
  };
  isPrompt?: true; // only passed via Prompt.tsx
  action: string;
};

export interface MessageGenericRequest extends MessageDefault {
  action: "request";
  origin: OriginData;
  args: {
    method: string;
    params: Record<string, unknown>;
  };
}

export interface MessagePaymentAll extends MessageDefault {
  action: "getPayments";
  args?: {
    limit?: number;
  };
}

export interface MessagePaymentListByAccount extends MessageDefault {
  action: "getPaymentsByAccount";
  args: {
    accountId: Account["id"];
    limit?: number;
  };
}

export interface MessageAccountGet extends MessageDefault {
  args?: { id?: Account["id"] };
  action: "getAccount";
}

export interface MessageAccountRemove extends MessageDefault {
  args?: { id: Account["id"] };
  action: "removeAccount";
}

export interface MessageAccountAdd extends MessageDefault {
  args: Omit<Account, "id">;
  action: "addAccount";
}
export interface MessageAccountEdit extends MessageDefault {
  args: {
    id: Account["id"];
    name: Account["name"];
  };
  action: "editAccount";
}
export interface MessageAccountDecryptedDetails extends MessageDefault {
  args: {
    id: Account["id"];
    name: Account["name"];
  };
  action: "accountDecryptedDetails";
}

export interface MessageAccountInfo extends MessageDefault {
  action: "accountInfo";
}

export interface MessageAccountAll extends MessageDefault {
  action: "getAccounts";
}

export interface MessagePermissionAdd extends MessageDefault {
  args: {
    host: Permission["host"];
    method: Permission["method"];
    enabled: Permission["enabled"];
    blocked: Permission["blocked"];
  };
  action: "addPermission";
}

export interface MessagePermissionDelete extends MessageDefault {
  args: {
    host: Permission["host"];
    method: Permission["method"];
    accountId: Account["id"];
  };
  action: "deletePermission";
}

export interface MessagePermissionsList extends MessageDefault {
  args: {
    id: Allowance["id"];
    accountId: Account["id"];
  };
  action: "listPermissions";
}

export interface MessagePermissionsDelete extends MessageDefault {
  args: {
    ids: Permission["id"][];
    accountId: Account["id"];
  };
  action: "deletePermissions";
}

export interface MessageBlocklistAdd extends MessageDefault {
  args: {
    host: string;
    name: string;
    imageURL: string;
  };
  action: "addBlocklist";
}

export interface MessageBlocklistDelete extends MessageDefault {
  args: {
    host: string;
  };
  action: "deleteBlocklist";
}

export interface MessageBlocklistGet extends MessageDefault {
  args: {
    host: string;
  };
  action: "getBlocklist";
}

export interface MessageBlocklistList extends MessageDefault {
  action: "listBlocklist";
}

export interface MessageSetIcon extends MessageDefault {
  action: "setIcon";
  args: {
    icon: string;
  };
}

export interface MessageAccountLock extends MessageDefault {
  action: "lock";
}

export interface MessageAccountUnlock extends MessageDefault {
  args: { password: string | number };
  action: "unlock";
}

export interface MessageAccountSelect extends MessageDefault {
  args: { id: Account["id"] };
  action: "selectAccount";
}

export interface MessageAllowanceAdd extends MessageDefault {
  args: {
    name: Allowance["name"];
    host: Allowance["host"];
    imageURL: Allowance["imageURL"];
    totalBudget: Allowance["totalBudget"];
  };
  action: "addAllowance";
}

export interface MessageAllowanceList extends MessageDefault {
  action: "listAllowances";
}

export interface MessageInvoices extends Omit<MessageDefault, "args"> {
  args: { limit?: number; isSettled?: boolean };
  action: "getInvoices";
}

export interface MessageAllowanceEnable extends MessageDefault {
  origin: OriginData;
  args: {
    host: Allowance["host"];
  };
  action: "public/webln/enable" | "public/nostr/enable" | "public/alby/enable";
}

export interface MessageAllowanceDelete extends MessageDefault {
  args: {
    id: Allowance["id"];
  };
  action: "deleteAllowance";
}

export interface MessageAllowanceUpdate extends MessageDefault {
  args: {
    enabled?: Allowance["enabled"];
    id: Allowance["id"];
    lnurlAuth?: Allowance["lnurlAuth"];
    totalBudget?: Allowance["totalBudget"];
  };
  action: "updateAllowance";
}

export interface MessageAllowanceGet extends MessageDefault {
  args: { host: Allowance["host"] };
  action: "getAllowance";
}

export interface MessageAllowanceGetById extends MessageDefault {
  args: { id: Allowance["id"] };
  action: "getAllowanceById";
}

export interface MessageWebLnLnurl extends MessageDefault {
  args: { lnurlEncoded: string };
  public: boolean;
  action: "webln/lnurl";
}

export interface MessageGetInfo extends MessageDefault {
  action: "getInfo";
}

export interface MessageMakeInvoice extends MessageDefault {
  args: { memo?: string; defaultMemo?: string; amount?: string };
  action: "makeInvoice";
}

export interface MessageReset extends MessageDefault {
  action: "reset";
}

export interface MessageStatus extends MessageDefault {
  action: "status";
}

export interface MessageSetPassword extends MessageDefault {
  args: { password: string };
  action: "setPassword";
}

export interface MessageAccountValidate extends MessageDefault {
  args: {
    connector: ConnectorType;
    config: Record<string, string>;
    name: string;
  };
  action: "validateAccount";
}

export interface MessageConnectPeer extends MessageDefault {
  args: { pubkey: string; host: string };
  action: "connectPeer";
}

export interface MessageLnurlAuth {
  args: {
    origin?: OriginData; // only set if triggered via Prompt
    lnurlDetails: {
      tag: "login";
      k1: string;
      url: string;
      domain: string;
    };
  };
  action: "lnurlAuth";
}

export interface MessageSendPayment extends MessageDefault {
  args: {
    paymentRequest: string;
  };
  action: "sendPayment";
}

export interface MessageSettingsSet extends MessageDefault {
  args: { setting: Partial<SettingsStorage> };
  action: "setSetting";
}

export interface MessageCurrencyRateGet extends MessageDefault {
  action: "getCurrencyRate";
}

// TODO: add Nostr Prefix
export interface MessagePublicKeyGet extends MessageDefault {
  action: "getPublicKeyOrPrompt";
}

// TODO: add Nostr Prefix
export interface MessagePrivateKeyGet extends MessageDefault {
  args?: {
    id?: Account["id"];
  };
  action: "getPrivateKey";
}

// TODO: add Nostr Prefix
export interface MessagePrivateKeyGenerate extends MessageDefault {
  args?: {
    type?: "random";
  };
  action: "generatePrivateKey";
}

// TODO: add Nostr Prefix
export interface MessagePrivateKeySet extends MessageDefault {
  args: {
    id?: Account["id"];
    privateKey: string;
  };
  action: "setPrivateKey";
}

// TODO: add Nostr Prefix
export interface MessagePrivateKeyRemove extends MessageDefault {
  args: {
    id?: Account["id"];
  };
  action: "removePrivateKey";
}

export interface MessageMnemonicSet extends MessageDefault {
  args: {
    id?: Account["id"];
    mnemonic: string;
  };
  action: "setMnemonic";
}

export interface MessageMnemonicGet extends MessageDefault {
  args?: {
    id?: Account["id"];
  };
  action: "getMnemonic";
}

export interface MessageSignEvent extends MessageDefault {
  args: {
    event: Event;
  };
  action: "signEvent";
}

export interface MessageSignSchnorr extends MessageDefault {
  args: {
    sigHash: string;
  };
  action: "signSchnorr";
}

export interface MessageEncryptGet extends MessageDefault {
  args: {
    peer: string;
    plaintext: string;
  };
  action: "encrypt";
}

export interface MessageDecryptGet extends MessageDefault {
  args: {
    peer: string;
    ciphertext: string;
  };
  action: "decrypt";
}

export interface MessageGetAddress extends MessageDefault {
  // eslint-disable-next-line @typescript-eslint/ban-types
  args: {};
  action: "getAddress";
}

export interface LNURLChannelServiceResponse {
  uri: string; // Remote node address of form node_key@ip_address:port_number
  callback: string; // a second-level URL which would initiate an OpenChannel message from target LN node
  k1: string; // random or non-random string to identify the user's LN WALLET when using the callback URL
  tag: "channelRequest"; // type of LNURL
  domain: string;
}

export interface LNURLPayServiceResponse {
  callback: string; // The URL from LN SERVICE which will accept the pay request parameters
  maxSendable: number; // Max amount LN SERVICE is willing to receive
  minSendable: number; // Min amount LN SERVICE is willing to receive, can not be less than 1 or more than `maxSendable`
  domain: string;
  metadata: string; // Metadata json which must be presented as raw string here, this is required to pass signature verification at a later step
  tag: "payRequest"; // Type of LNURL
  payerData?: {
    name: { mandatory: boolean };
    pubkey: { mandatory: boolean };
    identifier: { mandatory: boolean };
    email: { mandatory: boolean };
    auth: { mandatory: boolean; k1: string };
  };
  commentAllowed?: number;
  url: string;
}

export interface LNURLAuthServiceResponse {
  tag: "login"; // Type of LNURL
  k1: string; // (hex encoded 32 bytes of challenge) which is going to be signed by user's linkingPrivKey.
  action?: string; // optional action enum which can be one of four strings: register | login | link | auth.
  domain: string;
  url: string;
}

export interface LNURLWithdrawServiceResponse {
  tag: "withdrawRequest"; // type of LNURL
  callback: string; // The URL which LN SERVICE would accept a withdrawal Lightning invoice as query parameter
  k1: string; // Random or non-random string to identify the user's LN WALLET when using the callback URL
  defaultDescription: string; // A default withdrawal invoice description
  balanceCheck?: string;
  payLink?: string;
  minWithdrawable: number; // Min amount (in millisatoshis) the user can withdraw from LN SERVICE, or 0
  maxWithdrawable: number; // Max amount (in millisatoshis) the user can withdraw from LN SERVICE, or equal to minWithdrawable if the user has no choice over the amounts
  domain: string;
  url: string;
}

export interface LNURLChannelServiceResponse {
  uri: string; // Remote node address of form node_key@ip_address:port_number
  callback: string; // a second-level URL which would initiate an OpenChannel message from target LN node
  k1: string; // random or non-random string to identify the user's LN WALLET when using the callback URL
  tag: "channelRequest"; // type of LNURL
  url: string;
}

export interface LNURLError {
  status: "ERROR";
  reason: string;
}

export type LNURLDetails =
  | LNURLChannelServiceResponse
  | LNURLPayServiceResponse
  | LNURLAuthServiceResponse
  | LNURLWithdrawServiceResponse;

export interface LNURLPaymentSuccessAction {
  tag: string;
  description?: string;
  message?: string;
  url?: string;
}

export interface LNURLPaymentInfo {
  pr: string;
  successAction?: LNURLPaymentSuccessAction;
}

export interface RequestInvoiceArgs {
  amount?: string | number;
  defaultAmount?: string | number;
  minimumAmount?: string | number;
  maximumAmount?: string | number;
  defaultMemo?: string;
  memo?: string;
}

export type Transaction = {
  amount?: string;
  boostagram?: Invoice["boostagram"];
  badges?: Badge[];
  createdAt?: string;
  currency?: string;
  date: string;
  description?: string;
  host?: string;
  id: string;
  location?: string;
  name?: string;
  preimage: string;
  title: string | React.ReactNode;
  totalAmount: Allowance["payments"][number]["totalAmount"];
  totalAmountFiat?: string;
  totalFees?: Allowance["payments"][number]["totalFees"];
  type?: "sent" | "sending" | "received";
  value?: string;
  publisherLink?: string; // either the invoice URL if on PublisherSingleView, or the internal link to Publisher
};

export interface DbPayment {
  accountId: string;
  allowanceId: string;
  createdAt: string;
  description: string;
  destination: string;
  host?: string;
  id?: number;
  location?: string;
  name?: string;
  paymentHash: string;
  paymentRequest: string;
  preimage: string;
  totalAmount: number | string;
  totalFees: number;
}

export interface Payment extends Omit<DbPayment, "id"> {
  id: number;
}

export enum PermissionMethodNostr {
  NOSTR_SIGNMESSAGE = "nostr/signMessage",
  NOSTR_SIGNSCHNORR = "nostr/signSchnorr",
  NOSTR_GETPUBLICKEY = "nostr/getPublicKey",
  NOSTR_NIP04DECRYPT = "nostr/nip04decrypt",
  NOSTR_NIP04ENCRYPT = "nostr/nip04encrypt",
}

export interface DbPermission {
  id?: number;
  createdAt: string;
  accountId: string;
  allowanceId: number;
  host: string;
  method: string | PermissionMethodNostr;
  enabled: boolean;
  blocked: boolean;
}

export interface Permission extends Omit<DbPermission, "id"> {
  id: number;
}

export interface PaymentResponse
  extends Pick<Payment, "destination" | "preimage" | "paymentHash"> {
  route: {
    total_time_lock: number;
    total_fees: string;
    total_amt: string;
    hops: {
      chan_id: string;
      chan_capacity: string;
      amt_to_forward: string;
      fee: string;
      expiry: number;
      amt_to_forward_msat: string;
      fee_msat: string;
      pub_key: string;
      tlv_payload: true;
      mpp_record: {
        payment_addr: string;
        total_amt_msat: string;
      };
      amp_record: null;
      custom_records: unknown;
    };
    total_fees_msat: string;
    total_amt_msat: string;
  };
}

export interface DbBlocklist {
  id?: number;
  host: string;
  name: string;
  imageURL: string;
  isBlocked: boolean;
}

// eslint-disable-next-line @typescript-eslint/no-empty-interface
export interface Blocklist extends DbBlocklist {}

export interface DbAllowance {
  createdAt: string;
  enabled: boolean;
  host: string;
  id?: number;
  imageURL: string;
  lastPaymentAt: number;
  lnurlAuth: boolean;
  name: string;
  remainingBudget: number;
  tag: string;
  totalBudget: number;
}
export interface Allowance extends Omit<DbAllowance, "id"> {
  id: number;
  payments: Payment[];
  paymentsAmount: number;
  paymentsCount: number;
  percentage: string;
  usedBudget: number;
}

export interface SettingsStorage {
  browserNotifications: boolean;
  websiteEnhancements: boolean;
  legacyLnurlAuth: boolean;
  isUsingLegacyLnurlAuthKey: boolean;
  userName: string;
  userEmail: string;
  locale: string;
  theme: string;
  showFiat: boolean;
  currency: CURRENCIES;
  exchange: SupportedExchanges;
  nostrEnabled: boolean;
  closedTips: TIPS[];
  bitcoinNetwork: "bitcoin" | "regtest";
}

export interface Badge {
  label: "active" | "auth";
  color: string;
  textColor: string;
}

export interface Publisher
  extends Pick<
    Allowance,
    | "host"
    | "imageURL"
    | "name"
    | "payments"
    | "paymentsAmount"
    | "paymentsCount"
    | "percentage"
    | "totalBudget"
    | "usedBudget"
  > {
  id: number;
  title?: string;
  badges?: Badge[];
}

export type SupportedExchanges = "alby" | "coindesk" | "yadio";

export interface Invoice {
  id: string;
  memo: string;
  type: "received";
  settled: boolean;
  settleDate: number;
  totalAmount: string;
  totalAmountFiat?: string;
  preimage: string;
  custom_records?: ConnectorInvoice["custom_records"];
  boostagram?: {
    app_name: string;
    name: string;
    podcast: string;
    url: string;
    episode?: string;
    itemID?: string;
    ts?: string;
    message?: string;
    sender_id: string;
    sender_name: string;
    time: string;
    action: "boost";
    value_msat_total: number;
  };
}

export type BrowserType = "chrome" | "firefox";

export interface DeferredPromise {
  promise: Promise<unknown>;
  resolve?: () => void;
  reject?: () => void;
}

export type Theme = "dark" | "light";

<<<<<<< HEAD
export type OAuthToken = {
  access_token: string;
  refresh_token: string;
  expires_at: number;
=======
export type BitcoinAddress = {
  publicKey: string;
  derivationPath: string;
  index: number;
  address: string;
>>>>>>> 8d27b836
};<|MERGE_RESOLUTION|>--- conflicted
+++ resolved
@@ -814,16 +814,15 @@
 
 export type Theme = "dark" | "light";
 
-<<<<<<< HEAD
 export type OAuthToken = {
   access_token: string;
   refresh_token: string;
   expires_at: number;
-=======
+};
+
 export type BitcoinAddress = {
   publicKey: string;
   derivationPath: string;
   index: number;
   address: string;
->>>>>>> 8d27b836
 };