--- conflicted
+++ resolved
@@ -14,26 +14,18 @@
   "web_accessible_resources": [
     "js/inpageScript.bundle.js",
     "js/inpageScriptWebLN.bundle.js",
-<<<<<<< HEAD
     "js/inpageScriptWebBTC.bundle.js",
-    "js/inpageScriptNostr.bundle.js"
-=======
     "js/inpageScriptNostr.bundle.js",
     "js/inpageScriptAlby.bundle.js"
->>>>>>> 311bd9fa
   ],
   "__chrome__web_accessible_resources": [
     {
       "resources": [
         "js/inpageScript.bundle.js",
         "js/inpageScriptWebLN.bundle.js",
-<<<<<<< HEAD
         "js/inpageScriptWebBTC.bundle.js",
-        "js/inpageScriptNostr.bundle.js"
-=======
         "js/inpageScriptNostr.bundle.js",
         "js/inpageScriptAlby.bundle.js"
->>>>>>> 311bd9fa
       ],
       "matches": ["file://*/*", "http://*/*", "https://*/*"]
     }
@@ -163,15 +155,10 @@
       "matches": ["*://*/*"],
       "run_at": "document_end",
       "js": [
-<<<<<<< HEAD
         "js/contentScriptOnEndWebLN.bundle.js",
+        "js/contentScriptOnEndAlby.bundle.js",
         "js/contentScriptOnEndNostr.bundle.js",
         "js/contentScriptOnEndWebBTC.bundle.js"
-=======
-        "js/contentScriptOnEnd.bundle.js",
-        "js/contentScriptOnEndAlby.bundle.js",
-        "js/contentScriptOnEndNostr.bundle.js"
->>>>>>> 311bd9fa
       ]
     },
     {
