import { ACCOUNT_CURRENCIES } from "~/common/constants";
import {
  ConnectPeerArgs,
  ConnectPeerResponse,
  MakeInvoiceArgs,
  MakeInvoiceResponse,
} from "~/extension/background-script/connectors/connector.interface";
import type {
  Account,
  AccountInfo,
  Accounts,
  Allowance,
<<<<<<< HEAD
  ConnectorType,
=======
  BitcoinNetworkType,
>>>>>>> aa799302
  DbPayment,
  Invoice,
  LnurlAuthResponse,
  MessageInvoices,
  MessageLnurlAuth,
  MessageSettingsSet,
  NodeInfo,
  SettingsStorage,
} from "~/types";

import {
  getAccountsCache,
  removeAccountFromCache,
  storeAccounts,
} from "./cache";
import msg from "./msg";

export interface AccountInfoRes {
  connector: ConnectorType;
  balance: { balance: string | number; currency: ACCOUNT_CURRENCIES };
  currentAccountId: string;
  info: { alias: string; pubkey?: string };
  name: string;
}

export interface GetAccountRes
  extends Pick<Account, "id" | "connector" | "name"> {
  nostrEnabled: boolean;
  hasMnemonic: boolean;
  hasImportedNostrKey: boolean;
  bitcoinNetwork: BitcoinNetworkType;
}
interface StatusRes {
  configured: boolean;
  unlocked: boolean;
  currentAccountId: string;
}

interface UnlockRes {
  currentAccountId: string;
}

interface BlocklistRes {
  blocked: boolean;
}

export const getAccountInfo = () => msg.request<AccountInfoRes>("accountInfo");

/**
 * stale-while-revalidate get account info
 * @param id - account id
 * @param callback - will be called first with cached (stale) data first, then with fresh data.
 */
export const swrGetAccountInfo = async (
  id: string,
  callback?: (account: AccountInfo) => void
): Promise<AccountInfo> => {
  const accountsCache = await getAccountsCache();

  return new Promise((resolve, reject) => {
    if (accountsCache[id]) {
      if (callback) callback(accountsCache[id]);
      resolve(accountsCache[id]);
    }

    // Update account info with most recent data, save to cache.
    getAccountInfo()
      .then((response) => {
        const { alias } = response.info;
        const { balance: resBalance, currency } = response.balance;
        const name = response.name;
        const connector = response.connector;
        const balance =
          typeof resBalance === "number" ? resBalance : parseInt(resBalance); // TODO: handle amounts
        const account = {
          id,
          name,
          alias,
          balance,
          connector,
          currency: currency || "BTC", // set default currency for every account
        };
        storeAccounts({
          ...accountsCache,
          [id]: account,
        });
        if (callback) callback(account);
        return resolve(account);
      })
      .catch(reject);
  });
};
export const getAccounts = () => msg.request<Accounts>("getAccounts");
export const getAccount = (id?: string) =>
  msg.request<GetAccountRes>("getAccount", {
    id,
  });
export const updateAllowance = () => msg.request<Accounts>("updateAllowance");
export const selectAccount = (id: string) =>
  msg.request("selectAccount", { id });
export const getAllowance = (host: string) =>
  msg.request<Allowance>("getAllowance", { host });
export const getPayments = (options?: { limit?: number }) =>
  msg.request<{ payments: DbPayment[] }>("getPayments", options);
export const getPaymentsByAccount = (options: {
  accountId: Account["id"];
  limit?: number;
}) => msg.request<{ payments: DbPayment[] }>("getPaymentsByAccount", options);
export const getSettings = () => msg.request<SettingsStorage>("getSettings");
export const getStatus = () => msg.request<StatusRes>("status");
export const getInfo = () => msg.request<NodeInfo>("getInfo");
export const makeInvoice = ({ amount, memo }: MakeInvoiceArgs) =>
  msg.request<MakeInvoiceResponse["data"]>("makeInvoice", { amount, memo });
export const connectPeer = ({ host, pubkey }: ConnectPeerArgs) =>
  msg.request<ConnectPeerResponse["data"]>("connectPeer", { host, pubkey });
export const setSetting = (setting: MessageSettingsSet["args"]["setting"]) =>
  msg.request<SettingsStorage>("setSetting", {
    setting,
  });
export const removeAccount = (id: string) =>
  Promise.all([
    msg.request("removeAccount", { id }),
    removeAccountFromCache(id),
  ]);
export const unlock = (password: string) =>
  msg.request<UnlockRes>("unlock", { password });
export const getBlocklist = (host: string) =>
  msg.request<BlocklistRes>("getBlocklist", { host });
export const getInvoices = (options?: MessageInvoices["args"]) =>
  msg.request<{ invoices: Invoice[] }>("getInvoices", options);
export const lnurlAuth = (
  options: MessageLnurlAuth["args"]
): Promise<LnurlAuthResponse> =>
  msg.request<LnurlAuthResponse>("lnurlAuth", options);

export const getCurrencyRate = async () =>
  msg.request<{ rate: number }>("getCurrencyRate");

const getNostrPrivateKey = (id: string): Promise<string> =>
  msg.request("nostr/getPrivateKey", {
    id,
  });

const getNostrPublicKey = (id: string): Promise<string> =>
  msg.request("nostr/getPublicKey", {
    id,
  });

const generateNostrPrivateKey = (id: string): Promise<string> =>
  msg.request("nostr/generatePrivateKey", {
    id,
  });

const removeNostrPrivateKey = (id: string): Promise<void> =>
  msg.request("nostr/removePrivateKey", {
    id,
  });

const setNostrPrivateKey = (id: string, privateKey: string): Promise<void> =>
  msg.request("nostr/setPrivateKey", {
    id,
    privateKey,
  });

const getMnemonic = (id: string): Promise<string> =>
  msg.request("getMnemonic", {
    id,
  });

const generateMnemonic = (): Promise<string> => msg.request("generateMnemonic");

// TODO: consider adding removeMnemonic function, make mnemonic a string here
const setMnemonic = (id: string, mnemonic: string | null): Promise<void> =>
  msg.request("setMnemonic", {
    id,
    mnemonic,
  });

export default {
  getAccount,
  getAccountInfo,
  getAccounts,
  getInfo,
  selectAccount,
  getAllowance,
  updateAllowance,
  getPayments,
  getPaymentsByAccount,
  getSettings,
  getStatus,
  makeInvoice,
  connectPeer,
  setSetting,
  swr: {
    getAccountInfo: swrGetAccountInfo,
  },
  removeAccount,
  unlock,
  getBlocklist,
  getInvoices,
  lnurlAuth,
  getCurrencyRate,
  nostr: {
    getPrivateKey: getNostrPrivateKey,
    getPublicKey: getNostrPublicKey,
    generatePrivateKey: generateNostrPrivateKey,
    setPrivateKey: setNostrPrivateKey,
    removePrivateKey: removeNostrPrivateKey,
  },
  getMnemonic,
  setMnemonic,
  generateMnemonic,
};<|MERGE_RESOLUTION|>--- conflicted
+++ resolved
@@ -10,11 +10,8 @@
   AccountInfo,
   Accounts,
   Allowance,
-<<<<<<< HEAD
+  BitcoinNetworkType,
   ConnectorType,
-=======
-  BitcoinNetworkType,
->>>>>>> aa799302
   DbPayment,
   Invoice,
   LnurlAuthResponse,
