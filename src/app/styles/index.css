--- conflicted
+++ resolved
@@ -20,7 +20,10 @@
   src: url("./fonts/Inter-italic.var.woff2?v=3.18") format("woff2");
 }
 
-<<<<<<< HEAD
+body {
+  font-size: 100%;
+}
+
 .ReactModal__Overlay {
   opacity: 0;
   transition: opacity 200ms ease;
@@ -32,8 +35,4 @@
 
 .ReactModal__Overlay--before-close {
   opacity: 0;
-=======
-body {
-  font-size: 100%;
->>>>>>> b595da82
 }