import { settingsFixture as mockSettings } from "~/../tests/fixtures/settings";
import { useTips } from "~/app/hooks/useTips";
import { TIPS } from "~/common/constants";

jest.mock("~/app/context/SettingsContext", () => ({
  useSettings: () => ({
    settings: mockSettings,
    isLoading: false,
    updateSetting: jest.fn(),
    getFormattedFiat: jest.fn(),
    getFormattedNumber: jest.fn(),
    getFormattedSats: jest.fn(),
  }),
}));

let tmpAccount = { id: "1", name: "LND account", connector: "" };

jest.mock("~/app/context/AccountContext", () => ({
  useAccount: () => ({
    account: tmpAccount,
    loading: false,
    unlock: jest.fn(),
    lock: jest.fn(),
    setAccountId: jest.fn(),
    fetchAccountInfo: jest.fn(),
    balancesDecorated: {
      fiatBalance: "",
      satsBalance: "",
    },
  }),
}));

describe("useTips", () => {
<<<<<<< HEAD
  test("should have 2 tips in chrome", async () => {
    tmpAccount = { id: "1", name: "LND account", connector: "" };
=======
  test("should not have top up wallet tip when using a non-alby account", async () => {
    tmpAccount = { id: "1", name: "LND account", alias: "" };
>>>>>>> db916e4a
    const { tips } = useTips();
    expect(tips.length).toBe(1);
    const hasTopUpWallet = tips.some((tip) => tip === TIPS.TOP_UP_WALLET);
    expect(hasTopUpWallet).toBe(false);
  });
<<<<<<< HEAD
  test("should have 3 tips with top up wallet in chrome when having alby account", async () => {
    tmpAccount = { id: "2", name: "Alby", connector: "alby" };
=======
  test("should have top up wallet tip when having alby account", async () => {
    tmpAccount = { id: "2", name: "Alby", alias: "🐝 getalby.com" };
>>>>>>> db916e4a
    const { tips } = useTips();
    expect(tips.length).toBe(2);
    const hasTopUpWallet = tips.some((tip) => tip === TIPS.TOP_UP_WALLET);
    expect(hasTopUpWallet).toBe(true);
  });
});<|MERGE_RESOLUTION|>--- conflicted
+++ resolved
@@ -31,25 +31,15 @@
 }));
 
 describe("useTips", () => {
-<<<<<<< HEAD
-  test("should have 2 tips in chrome", async () => {
+  test("should not have top up wallet tip when using a non-alby account", async () => {
     tmpAccount = { id: "1", name: "LND account", connector: "" };
-=======
-  test("should not have top up wallet tip when using a non-alby account", async () => {
-    tmpAccount = { id: "1", name: "LND account", alias: "" };
->>>>>>> db916e4a
     const { tips } = useTips();
     expect(tips.length).toBe(1);
     const hasTopUpWallet = tips.some((tip) => tip === TIPS.TOP_UP_WALLET);
     expect(hasTopUpWallet).toBe(false);
   });
-<<<<<<< HEAD
-  test("should have 3 tips with top up wallet in chrome when having alby account", async () => {
+  test("should have top up wallet tip when having alby account", async () => {
     tmpAccount = { id: "2", name: "Alby", connector: "alby" };
-=======
-  test("should have top up wallet tip when having alby account", async () => {
-    tmpAccount = { id: "2", name: "Alby", alias: "🐝 getalby.com" };
->>>>>>> db916e4a
     const { tips } = useTips();
     expect(tips.length).toBe(2);
     const hasTopUpWallet = tips.some((tip) => tip === TIPS.TOP_UP_WALLET);
