import { Link } from "react-router-dom";

type Props = {
  to: string;
  title: string;
  description?: string;
  logo?: string;
};

export default function LinkButton({ to, title, description, logo }: Props) {
  return (
    <Link to={to} className="block">
<<<<<<< HEAD
      <div className="p-4 bg-white dark:bg-gray-800 flex justify-between items-center shadow overflow-hidden border-b border-gray-200 dark:border-gray-500 rounded-lg hover:bg-gray-50 dark:hover:bg-gray-700 transition duration-200">
=======
      <div className="p-4 bg-white h-96 text-center shadow-lg overflow-hidden border-b border-gray-200 rounded-lg hover:bg-gray-50 transition duration-200">
        <div className="my-12">
          <img src={logo} alt="logo" className="inline rounded-3xl w-32" />
        </div>
>>>>>>> ee945bea
        <div>
          <span className="block dark:text-white text-lg">{title}</span>
          {description && (
            <span className="text-sm text-gray-500 dark:text-gray-300">
              {description}
            </span>
          )}
        </div>
<<<<<<< HEAD
        <div>
          <img
            src={logo}
            alt="logo"
            width="75em"
            height="75em"
            className="inline rounded-lg mr-3"
          />
          <CaretRightIcon className="h-5 w-5 inline dark:text-white" />
        </div>
=======
>>>>>>> ee945bea
      </div>
    </Link>
  );
}<|MERGE_RESOLUTION|>--- conflicted
+++ resolved
@@ -10,14 +10,10 @@
 export default function LinkButton({ to, title, description, logo }: Props) {
   return (
     <Link to={to} className="block">
-<<<<<<< HEAD
-      <div className="p-4 bg-white dark:bg-gray-800 flex justify-between items-center shadow overflow-hidden border-b border-gray-200 dark:border-gray-500 rounded-lg hover:bg-gray-50 dark:hover:bg-gray-700 transition duration-200">
-=======
-      <div className="p-4 bg-white h-96 text-center shadow-lg overflow-hidden border-b border-gray-200 rounded-lg hover:bg-gray-50 transition duration-200">
+      <div className="p-4 bg-white dark:bg-gray-800 h-96 text-center shadow-lg overflow-hidden border-b border-gray-200 dark:border-gray-500 rounded-lg hover:bg-gray-50 dark:hover:bg-gray-700 transition duration-200">
         <div className="my-12">
           <img src={logo} alt="logo" className="inline rounded-3xl w-32" />
         </div>
->>>>>>> ee945bea
         <div>
           <span className="block dark:text-white text-lg">{title}</span>
           {description && (
@@ -26,19 +22,6 @@
             </span>
           )}
         </div>
-<<<<<<< HEAD
-        <div>
-          <img
-            src={logo}
-            alt="logo"
-            width="75em"
-            height="75em"
-            className="inline rounded-lg mr-3"
-          />
-          <CaretRightIcon className="h-5 w-5 inline dark:text-white" />
-        </div>
-=======
->>>>>>> ee945bea
       </div>
     </Link>
   );
