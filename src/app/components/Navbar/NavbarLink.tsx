--- conflicted
+++ resolved
@@ -12,15 +12,10 @@
     <NavLink
       end={end}
       to={href}
-<<<<<<< HEAD
-      className="block text-gray-500 hover:text-gray-700 px-1 font-semibold transition-colors duration-200 dark:text-gray-400"
-      activeClassName="text-orange-bitcoin hover:text-orange-bitcoin dark:text-orange-bitcoin"
-=======
       className={({ isActive }) =>
-        "block text-gray-500 hover:text-gray-700 px-1 font-semibold transition-colors duration-200" +
-        (isActive ? " text-orange-bitcoin hover:text-orange-bitcoin" : "")
+        "block text-gray-500 hover:text-gray-700 px-1 font-semibold transition-colors duration-200 dark:text-gray-400" +
+        (isActive ? " text-orange-bitcoin hover:text-orange-bitcoin dark:text-orange-bitcoin" : "")
       }
->>>>>>> c85a5d22
     >
       {children}
     </NavLink>
