--- conflicted
+++ resolved
@@ -19,11 +19,8 @@
   label,
   onClick,
   disabled,
-<<<<<<< HEAD
-=======
   direction = "row",
   icon,
->>>>>>> cbe2ec62
   fullWidth = false,
   primary = false,
   loading = false,
@@ -35,19 +32,12 @@
         direction === "row" ? "flex-row" : "flex-col",
         fullWidth && "w-full",
         primary
-<<<<<<< HEAD
-          ? "bg-orange-bitcoin text-white border border-transparent hover:opacity-90"
-          : "bg-gray-50 text-gray-700 border border-gray-200 hover:bg-gray-100",
-        disabled ? "cursor-default" : "cursor-pointer",
-        "inline-flex justify-center items-center px-7 py-2 font-medium rounded-md shadow-sm focus:outline-none focus-visible:ring-2 focus-visible:ring-offset-2 focus-visible:ring-orange-bitcoin transition-colors duration-200"
-=======
           ? "bg-orange-bitcoin text-white border border-transparent"
           : `bg-white text-gray-700 border border-gray-200`,
         primary && !disabled && "hover:bg-orange-bitcoin-700",
         !primary && !disabled && "hover:bg-gray-100",
         disabled ? "cursor-default" : "cursor-pointer",
         "inline-flex justify-center items-center px-7 py-2 font-medium rounded-md shadow-sm focus:outline-none focus-visible:ring-2 focus-visible:ring-offset-2 focus-visible:ring-orange-bitcoin transition-colors duration-150"
->>>>>>> cbe2ec62
       )}
       onClick={onClick}
       disabled={disabled}
