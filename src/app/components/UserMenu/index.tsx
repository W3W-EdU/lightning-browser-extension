--- conflicted
+++ resolved
@@ -49,16 +49,8 @@
             openOptions("publishers");
           }}
         >
-<<<<<<< HEAD
-          <TableIcon
-            className="h-5 w-5 mr-2 text-gray-500"
-            aria-hidden="true"
-          />
+          <TransactionsIcon className="h-5 w-5 mr-2 text-gray-500" />
           Websites
-=======
-          <TransactionsIcon className="h-5 w-5 mr-2 text-gray-500" />
-          Allowances
->>>>>>> ca5dac68
         </Menu.ItemButton>
         <Menu.ItemButton
           onClick={() => {
