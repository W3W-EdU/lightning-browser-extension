--- conflicted
+++ resolved
@@ -112,18 +112,13 @@
             />
           </div>
         </div>
-<<<<<<< HEAD
         <div className="flex justify-end p-5 dark:bg-gray-800">
-          <Button onClick={updateAllowance} label="Save" primary />
-=======
-        <div className="flex justify-end p-5">
           <Button
             onClick={updateAllowance}
             label="Save"
             primary
             disabled={budget === undefined}
           />
->>>>>>> c85a5d22
         </div>
       </Modal>
     </>
