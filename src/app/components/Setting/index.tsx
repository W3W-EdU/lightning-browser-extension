import { classNames } from "~/app/utils";

type Props = {
  title: string;
  subtitle: string | React.ReactNode;
  children: React.ReactNode;
  inline?: boolean;
};

function Setting({ title, subtitle, children, inline }: Props) {
  return (
    <div
      className={classNames(
        inline ? "" : "flex-col sm:flex-row",
        "flex justify-between py-4"
      )}
    >
      <div>
<<<<<<< HEAD
        <span className="dark:text-white font-medium">{title}</span>
=======
        <span className="text-gray-800 dark:text-white font-medium">
          {title}
        </span>
>>>>>>> 8cf20b95
        <p className="text-gray-600 mr-1 dark:text-neutral-400 text-sm">
          {subtitle}
        </p>
      </div>
      <div className="flex items-center">{children}</div>
    </div>
  );
}

export default Setting;<|MERGE_RESOLUTION|>--- conflicted
+++ resolved
@@ -16,13 +16,9 @@
       )}
     >
       <div>
-<<<<<<< HEAD
-        <span className="dark:text-white font-medium">{title}</span>
-=======
         <span className="text-gray-800 dark:text-white font-medium">
           {title}
         </span>
->>>>>>> 8cf20b95
         <p className="text-gray-600 mr-1 dark:text-neutral-400 text-sm">
           {subtitle}
         </p>
