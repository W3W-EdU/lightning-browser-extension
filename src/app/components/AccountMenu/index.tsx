import {
  AddressBookIcon,
  CaretDownIcon,
  GlobeIcon,
  PlusIcon,
  WalletIcon,
} from "@bitcoin-design/bitcoin-icons-react/filled";
import { useEffect } from "react";
import { useTranslation } from "react-i18next";
import { useNavigate } from "react-router-dom";
import Avatar from "~/app/components/Avatar";
import MenuDivider from "~/app/components/Menu/MenuDivider";
import SkeletonLoader from "~/app/components/SkeletonLoader";
import { useAccount } from "~/app/context/AccountContext";
import { useAccounts } from "~/app/context/AccountsContext";
<<<<<<< HEAD
import { isAlbyAccount, isAlbyLNDHubAccount } from "~/app/utils";
import msg from "~/common/lib/msg";
=======
import { isAlbyAccount } from "~/app/utils";
>>>>>>> 898da985
import utils from "~/common/lib/utils";

import Menu from "../Menu";

export type Props = {
  showOptions?: boolean;
};

function AccountMenu({ showOptions = true }: Props) {
  const { t } = useTranslation("components", { keyPrefix: "account_menu" });
  const { t: tCommon } = useTranslation("common");

  const {
    selectAccount,
    account: authAccount,
    balancesDecorated,
    accountLoading,
  } = useAccount();
  const navigate = useNavigate();
  const { accounts, getAccounts } = useAccounts();

  // update title
  const title =
    !!authAccount?.name &&
    typeof authAccount?.name === "string" &&
    `${authAccount?.name}`;

  useEffect(() => {
    getAccounts();
    // eslint-disable-next-line react-hooks/exhaustive-deps
  }, []);

  function openOptions(path: string) {
    // if we are in the popup
    if (window.location.pathname !== "/options.html") {
      utils.openPage(`options.html#/${path}`);
      // close the popup
      window.close();
    } else {
      navigate(`/${path}`);
    }
  }

  return (
    <div className="relative pl-2 flex justify-end w-72">
      <Menu as="div">
        <Menu.Button className="h-full px-2 rounded-md hover:bg-gray-100 dark:hover:bg-white/10 transition-colors duration-200">
          <div className="flex items-center">
            {accountLoading ? (
              <SkeletonLoader
                className="rounded-full w-6 h-6 overflow-hidden"
                containerClassName="inline-flex"
              />
            ) : (
              <Avatar size={24} name={authAccount?.id || ""} />
            )}
            <div
              className={`flex-auto mx-2 py-3 overflow-hidden max-w-[14rem] text-left`}
            >
              <div
                title={title || ""}
                className="text-sm font-medium text-gray-700 dark:text-neutral-400 text-ellipsis overflow-hidden whitespace-nowrap"
              >
                {accountLoading ? (
                  <SkeletonLoader className="w-20" />
                ) : (
                  title || "⚠️"
                )}
              </div>
            </div>
            <CaretDownIcon className="h-4 w-4 dark:text-white" />
            <span className="sr-only">{t("screen_reader")}</span>
          </div>
        </Menu.Button>
        <Menu.List position="right" fullWidth>
          <Menu.Item>
            <div
              className={`flex-auto px-4 py-2 overflow-hidden ${
                !title && !balancesDecorated ? "w-28" : ""
              }`}
            >
              <span className="text-xs text-gray-500 dark:text-neutral-300">
                {tCommon("balance")}
              </span>
              <p className="flex justify-between">
                <span className="dark:text-white">
                  {accountLoading ? (
                    <SkeletonLoader className="w-16" />
                  ) : (
                    balancesDecorated.accountBalance
                  )}
                </span>
                <span className="text-gray-500 dark:text-neutral-300">
                  {accountLoading ? (
                    <SkeletonLoader className="w-12" />
                  ) : (
                    balancesDecorated.fiatBalance && (
                      <>~{balancesDecorated.fiatBalance}</>
                    )
                  )}
                </span>
              </p>
            </div>
          </Menu.Item>
          <Menu.ItemButton
            onClick={() => {
              openOptions(`accounts/${authAccount?.id}`);
            }}
          >
            <WalletIcon className="h-5 w-5 mr-2 text-gray-700 dark:text-neutral-300" />
            {t("options.account.account_settings")}
          </Menu.ItemButton>
          {(isAlbyLNDHubAccount(authAccount?.alias) ||
            isAlbyAccount(authAccount?.connector)) && (
            <Menu.ItemButton
              onClick={() => {
                window.open(`https://getalby.com/user`, "_blank");
              }}
            >
              <GlobeIcon className="h-5 w-5 mr-2 text-gray-700 dark:text-neutral-300" />
              {t("options.account.go_to_web_wallet")} →
            </Menu.ItemButton>
          )}

          {Object.keys(accounts).length > 1 && (
            <>
              <MenuDivider />
              <Menu.Subheader>{t("title")}</Menu.Subheader>
              {Object.keys(accounts).map((accountId) => {
                // Do not render the current active account
                if (accountId === authAccount?.id) {
                  return;
                }

                const account = accounts[accountId];
                return (
                  <Menu.ItemButton
                    key={accountId}
                    onClick={() => {
                      selectAccount(accountId);
                    }}
                    disabled={accountLoading}
                    title={account.name}
                  >
                    <div className="shrink-0">
                      <Avatar size={24} name={account.id} />
                    </div>
                    <span className="overflow-hidden text-ellipsis whitespace-nowrap ml-2">
                      {account.name}&nbsp;
                    </span>
                  </Menu.ItemButton>
                );
              })}
            </>
          )}

          {showOptions && (
            <>
              <Menu.Divider />
              <Menu.ItemButton
                onClick={() => {
                  openOptions("accounts/new");
                }}
              >
                <PlusIcon className="h-5 w-5 mr-2 text-gray-700 dark:text-neutral-300" />
                {t("options.account.add")}
              </Menu.ItemButton>
              <Menu.ItemButton
                onClick={() => {
                  openOptions("accounts");
                }}
              >
                <AddressBookIcon className="h-5 w-5 mr-2 text-gray-700 dark:text-neutral-300" />
                {t("options.account.manage")}
              </Menu.ItemButton>
            </>
          )}
        </Menu.List>
      </Menu>
    </div>
  );
}

export default AccountMenu;<|MERGE_RESOLUTION|>--- conflicted
+++ resolved
@@ -13,12 +13,7 @@
 import SkeletonLoader from "~/app/components/SkeletonLoader";
 import { useAccount } from "~/app/context/AccountContext";
 import { useAccounts } from "~/app/context/AccountsContext";
-<<<<<<< HEAD
 import { isAlbyAccount, isAlbyLNDHubAccount } from "~/app/utils";
-import msg from "~/common/lib/msg";
-=======
-import { isAlbyAccount } from "~/app/utils";
->>>>>>> 898da985
 import utils from "~/common/lib/utils";
 
 import Menu from "../Menu";
