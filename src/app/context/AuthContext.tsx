--- conflicted
+++ resolved
@@ -42,18 +42,8 @@
     });
   };
 
-<<<<<<< HEAD
   const setAccountId = (id: string) => setAccount({ id });
 
-  const getAccountInfo = (accountId?: string) => {
-    const id = accountId || account?.id;
-    if (!id) return;
-    return api.getAccountInfo().then((response) => {
-      const { alias } = response.info;
-      const balance = parseInt(response.balance.balance); // TODO: handle amounts
-      setAccount({ id, alias, balance });
-    });
-=======
   const getAccountInfo = async (accountId?: string) => {
     const id = accountId || account?.id;
     if (!id) return;
@@ -61,7 +51,6 @@
     // also clears current info which causes a loading indicator for the alias/balance
     setAccount({ id });
     return api.swr.getAccountInfo(id, setAccount);
->>>>>>> f7695fd7
   };
 
   // Invoked only on on mount.
