--- conflicted
+++ resolved
@@ -1,55 +1,11 @@
 import React, { useState, useEffect } from "react";
 import { HashRouter, Switch, Route } from "react-router-dom";
+import utils from "../../../common/lib/utils";
 
 import Navbar from "../../components/Navbar";
 
 import Publishers from "../../screens/Publishers";
-<<<<<<< HEAD
 import Publisher from "../../screens/Publisher";
-
-class Options extends React.Component {
-  render() {
-    return (
-      <HashRouter>
-        <Navbar
-          title="myNode"
-          subtitle="₿ 0.0016 7930   €33.57"
-          onOptionsClick={() => alert("options clicked")}
-        >
-          <Navbar.Link exact href="/">
-            Publishers
-          </Navbar.Link>
-          <Navbar.Link href="/send">Send</Navbar.Link>
-          <Navbar.Link href="/receive">Receive</Navbar.Link>
-        </Navbar>
-
-        <Switch>
-          <Route exact path="/">
-            <div className="container mx-auto px-4">
-              <Publishers />
-            </div>
-          </Route>
-          <Route exact path="/publisher/:id">
-            <Publisher />
-          </Route>
-          <Route path="/send">
-            <div className="container mx-auto px-4">
-              <h2 className="mt-12 mb-6 text-2xl font-bold">Send</h2>
-              <p>Test content</p>
-            </div>
-          </Route>
-          <Route path="/receive">
-            <div className="container mx-auto px-4">
-              <h2 className="mt-12 mb-6 text-2xl font-bold">Receive</h2>
-              <p>Lorem ipsum</p>
-            </div>
-          </Route>
-        </Switch>
-      </HashRouter>
-    );
-  }
-=======
-import utils from "../../../common/lib/utils";
 
 function Options() {
   const [accountInfo, setAccountInfo] = useState({});
@@ -73,24 +29,30 @@
         <Navbar.Link href="/receive">Receive</Navbar.Link>
       </Navbar>
 
-      <div className="container mx-auto px-4">
-        <Switch>
-          <Route exact path="/">
+      <Switch>
+        <Route exact path="/">
+          <div className="container mx-auto px-4">
             <Publishers />
-          </Route>
-          <Route path="/send">
+          </div>
+        </Route>
+        <Route exact path="/publisher/:id">
+          <Publisher />
+        </Route>
+        <Route path="/send">
+          <div className="container mx-auto px-4">
             <h2 className="mt-12 mb-6 text-2xl font-bold">Send</h2>
             <p>Test content</p>
-          </Route>
-          <Route path="/receive">
+          </div>
+        </Route>
+        <Route path="/receive">
+          <div className="container mx-auto px-4">
             <h2 className="mt-12 mb-6 text-2xl font-bold">Receive</h2>
             <p>Lorem ipsum</p>
-          </Route>
-        </Switch>
-      </div>
+          </div>
+        </Route>
+      </Switch>
     </HashRouter>
   );
->>>>>>> 758b7db7
 }
 
 export default Options;