--- conflicted
+++ resolved
@@ -1,10 +1,6 @@
 import React, { useState, useEffect } from "react";
-<<<<<<< HEAD
-import { HashRouter, Switch, Route } from "react-router-dom";
-import { LogoutIcon } from "@heroicons/react/outline";
-=======
 import { HashRouter, Switch, Redirect, Route } from "react-router-dom";
->>>>>>> 4eacb235
+import { LockClosedIcon } from "@heroicons/react/solid";
 
 import utils from "../../../common/lib/utils";
 import Container from "../../components/Container";
@@ -35,7 +31,6 @@
 
   return (
     <HashRouter>
-<<<<<<< HEAD
       <Navbar
         title={accountInfo.alias}
         subtitle={accountInfo.balance}
@@ -44,18 +39,12 @@
             className="inline-flex items-center focus:outline-none text-gray-500 hover:text-black transition-color duration-200"
             onClick={lock}
           >
-            <LogoutIcon className="h-5 w-5 mr-1" aria-hidden="true" />
-            <span className="text-sm font-semibold">Log out</span>
+            <LockClosedIcon className="h-5 w-5 mr-1" aria-hidden="true" />
+            <span className="text-sm font-semibold">Lock</span>
           </button>
         }
       >
-        <Navbar.Link exact href="/">
-          Publishers
-        </Navbar.Link>
-=======
-      <Navbar title={accountInfo.alias} subtitle={accountInfo.balance}>
         <Navbar.Link href="/publishers">Publishers</Navbar.Link>
->>>>>>> 4eacb235
         <Navbar.Link href="/send">Send</Navbar.Link>
         <Navbar.Link href="/receive">Receive</Navbar.Link>
       </Navbar>
