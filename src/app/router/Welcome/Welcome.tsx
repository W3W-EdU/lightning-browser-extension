import { useEffect, useState } from "react";
import { HashRouter as Router, useRoutes, useLocation } from "react-router-dom";
import { useTranslation } from "react-i18next";

<<<<<<< HEAD
import { AuthProvider } from "~/app/context/AuthContext";

import connectorRoutes from "../connectorRoutes";
=======
import connectorRoutes from "~/app/router/connectorRoutes";
>>>>>>> 5abae33c
import type { Step } from "@components/Steps";
import DevMenu from "@components/DevMenu";
import Steps from "@components/Steps";
import Intro from "@screens/Onboard/Intro";
import SetPassword from "@screens/Onboard/SetPassword";
import ChooseConnector from "@screens/connectors/ChooseConnector";
import TestConnection from "@screens/Onboard/TestConnection";
import LocaleSwitcher from "@components/LocaleSwitcher/LocaleSwitcher";

const routes = [
  { path: "/", element: <Intro />, name: "Welcome" },
  { path: "/set-password", element: <SetPassword />, name: "Your Password" },
  {
    path: "/choose-connector",
    name: "Connect to Lightning",
    children: [
      {
        index: true,
        element: (
          <ChooseConnector
            title="Do you have a lightning wallet?"
            description="You need to first connect to a lightning wallet so that you can interact with your favorite websites that accept bitcoin lightning payments!"
          />
        ),
      },
      ...connectorRoutes,
    ],
  },
  { path: "/test-connection", element: <TestConnection />, name: "Done" },
];

const initialSteps: Step[] = routes.map((route) => ({
  id: route.name,
  status: "upcoming",
}));

function WelcomeRouter() {
  return (
    <Router>
      <App />
    </Router>
  );
}

function App() {
  const [steps, setSteps] = useState(initialSteps);
  const { t } = useTranslation(["welcome"]);
  const location = useLocation();
  const routesElement = useRoutes(routes);

  // Update step progress based on active location.
  useEffect(() => {
    const { pathname } = location;
    let activeStepIndex = 0;
    routes.forEach((route, index) => {
      if (pathname.includes(route.path)) activeStepIndex = index;
    });
    const updatedSteps = initialSteps.map((step, index) => {
      let status: Step["status"] = "upcoming";
      if (index < activeStepIndex) {
        status = "complete";
      } else if (index === activeStepIndex) {
        status = "current";
      }
      return { ...step, status };
    });
    setSteps(updatedSteps);
  }, [location]);

  return (
    <AuthProvider>
      <div>
        {process.env.NODE_ENV === "development" && (
          <>
            <DevMenu />
            <div className="w-32 mr-4 mt-1 pt-3 float-right">
              <LocaleSwitcher />
            </div>
          </>
        )}
        <div className="max-w-7xl mx-auto px-4 sm:px-6 lg:px-8">
          <div className="text-center font-serif font-medium text-2xl pt-7 pb-3 dark:text-white">
            <p>{t("heading")}</p>
          </div>

          <Steps steps={steps} />
        </div>
        <div className="relative max-w-7xl mx-auto px-4 sm:px-6 lg:px-8">
          {routesElement}
        </div>
      </div>
    </AuthProvider>
  );
}

export default WelcomeRouter;<|MERGE_RESOLUTION|>--- conflicted
+++ resolved
@@ -2,13 +2,8 @@
 import { HashRouter as Router, useRoutes, useLocation } from "react-router-dom";
 import { useTranslation } from "react-i18next";
 
-<<<<<<< HEAD
 import { AuthProvider } from "~/app/context/AuthContext";
-
-import connectorRoutes from "../connectorRoutes";
-=======
 import connectorRoutes from "~/app/router/connectorRoutes";
->>>>>>> 5abae33c
 import type { Step } from "@components/Steps";
 import DevMenu from "@components/DevMenu";
 import Steps from "@components/Steps";
