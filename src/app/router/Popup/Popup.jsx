--- conflicted
+++ resolved
@@ -1,10 +1,5 @@
-<<<<<<< HEAD
-import { Fragment, useState, useEffect } from "react";
+import { Fragment, useState } from "react";
 import { HashRouter, Outlet, Route, Routes } from "react-router-dom";
-=======
-import { Fragment, useState } from "react";
-import { MemoryRouter, Outlet, Route, Routes } from "react-router-dom";
->>>>>>> 93efd6ca
 
 import { useAuth } from "../../context/AuthContext";
 
