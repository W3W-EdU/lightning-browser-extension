--- conflicted
+++ resolved
@@ -260,18 +260,9 @@
     connectorMap["voltage"],
     connectorMap[galoyPaths.blink],
     connectorMap[galoyPaths.bitcoinJungle],
-<<<<<<< HEAD
-    getDistribution("citadel"),
-    getDistribution("umbrel"),
-    getDistribution("mynode"),
-    getDistribution("startos"),
-    getDistribution("raspiblitz"),
-    connectorMap["nwc"],
-    connectorMap["lawallet"],
-=======
     connectorMap["lnd-hub-go"],
     connectorMap["eclair"],
->>>>>>> 186ec4b2
+    connectorMap["lawallet"],
   ];
 }
 
