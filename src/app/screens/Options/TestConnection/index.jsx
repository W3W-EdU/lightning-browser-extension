--- conflicted
+++ resolved
@@ -54,12 +54,6 @@
 
             {accountInfo && accountInfo.alias && (
               <div>
-<<<<<<< HEAD
-                <h1 className="text-3xl font-bold dark:text-white">Success! 🎉</h1>
-                <p className="text-gray-500 mt-6 dark:text-gray-400">
-                  Awesome, you&apos;re ready to go!
-                </p>
-=======
                 <div className="flex space-x-2">
                   <h1 className="text-2xl font-bold text-green-bitcoin">
                     Success!
@@ -71,8 +65,7 @@
                   />
                 </div>
 
-                <p className="mt-6">Awesome, you&apos;re ready to go!</p>
->>>>>>> ee945bea
+                <p className="mt-6 dark:text-gray-400">Awesome, you&apos;re ready to go!</p>
 
                 <div className="mt-6 shadow-lg p-4 rounded-xl">
                   <Card
