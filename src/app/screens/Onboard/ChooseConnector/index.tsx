import LinkButton from "../../../components/LinkButton";

import lnbits from "/static/assets/icons/lnbits.png";
import lndhub from "/static/assets/icons/lndhub.png";
import lnd from "/static/assets/icons/lnd.png";
import eclair from "/static/assets/icons/eclair.jpg";
import alby from "/static/assets/icons/alby.png";
<<<<<<< HEAD
import umbrel from "/static/assets/icons/umbrel.png";
=======
import citadel from "/static/assets/icons/citadel.png";
>>>>>>> 37f461fd

type Props = {
  title: string;
  description?: string;
};

export default function ChooseConnector({ title, description }: Props) {
  const connectors = [
    {
      to: "lnd",
      title: "LND",
      description: "Connect to your LND node",
      logo: lnd,
    },
    {
      to: "lnd-hub",
      title: "LNDHub (Bluewallet)",
      description: "Connect to your Bluewallet mobile wallet",
      logo: lndhub,
    },
    {
      to: "lnbits",
      title: "LNbits",
      description: "Connect to your LNbits account",
      logo: lnbits,
    },
    {
      to: "eclair",
      title: "Eclair",
      description: "Connect to your Eclair node",
      logo: eclair,
    },
    {
      to: "create-wallet",
      title: "Create a new wallet",
      description: "We create and manage a lightning wallet for you",
      logo: alby,
    },
    {
<<<<<<< HEAD
      to: "umbrel",
      title: "Umbrel",
      description: "Connect to your Umbrel",
      logo: umbrel,
=======
      to: "citadel",
      title: "Citadel",
      description: "Connect to your local Citadel",
      logo: citadel,
>>>>>>> 37f461fd
    },
  ];

  return (
    <div className="relative my-14 lg:grid  lg:gap-8 text-center">
      <div className="relative">
        <div className="mb-6">
          <h1 className="text-3xl font-bold dark:text-white">{title}</h1>
          {description && (
            <p className="text-gray-500 mt-6 dark:text-gray-400">
              {description}
            </p>
          )}
        </div>
        <div className="grid grid-cols-4 gap-5">
          {connectors.map(({ to, title, description, logo }) => (
            <LinkButton
              key={to}
              to={to}
              title={title}
              description={description}
              logo={logo}
            />
          ))}
        </div>
      </div>
    </div>
  );
}<|MERGE_RESOLUTION|>--- conflicted
+++ resolved
@@ -5,11 +5,8 @@
 import lnd from "/static/assets/icons/lnd.png";
 import eclair from "/static/assets/icons/eclair.jpg";
 import alby from "/static/assets/icons/alby.png";
-<<<<<<< HEAD
 import umbrel from "/static/assets/icons/umbrel.png";
-=======
 import citadel from "/static/assets/icons/citadel.png";
->>>>>>> 37f461fd
 
 type Props = {
   title: string;
@@ -49,17 +46,16 @@
       logo: alby,
     },
     {
-<<<<<<< HEAD
+      to: "citadel",
+      title: "Citadel",
+      description: "Connect to your local Citadel",
+      logo: citadel,
+    },
+    {
       to: "umbrel",
       title: "Umbrel",
       description: "Connect to your Umbrel",
       logo: umbrel,
-=======
-      to: "citadel",
-      title: "Citadel",
-      description: "Connect to your local Citadel",
-      logo: citadel,
->>>>>>> 37f461fd
     },
   ];
 
@@ -74,7 +70,7 @@
             </p>
           )}
         </div>
-        <div className="grid grid-cols-4 gap-5">
+        <div className="grid grid-cols-5 gap-5">
           {connectors.map(({ to, title, description, logo }) => (
             <LinkButton
               key={to}
