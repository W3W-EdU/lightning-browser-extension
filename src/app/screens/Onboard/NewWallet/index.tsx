--- conflicted
+++ resolved
@@ -127,11 +127,7 @@
             </div>
           ) : (
             <div className="w-4/5">
-<<<<<<< HEAD
               <div className="mt-6 dark:text-white">
-=======
-              <div className="mt-6">
->>>>>>> c85a5d22
                 <strong>Remember, not your keys, not your coins. </strong>
                 This quick setup uses a custodial service to manage your wallet.
               </div>
