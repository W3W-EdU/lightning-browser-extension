<<<<<<< HEAD
import { useState, useRef } from "react";
import { UploadIcon } from "@heroicons/react/outline";
=======
import React, { useState, useRef } from "react";
import { SendIcon } from "@bitcoin-design/bitcoin-icons-react/filled";
>>>>>>> ca6005d6

import Input from "../../../components/Form/Input";
import Button from "../../../components/Button";
import { useNavigate } from "react-router-dom";

import utils from "../../../../common/lib/utils";

const initialFormData = Object.freeze({
  url: "",
  macaroon: "",
});

export default function ConnectLnd() {
  const navigate = useNavigate();
  const [formData, setFormData] = useState(initialFormData);
  const [isDragging, setDragging] = useState(false);
  const hiddenFileInput = useRef<HTMLInputElement>(null);
  const [loading, setLoading] = useState(false);

  function handleChange(event: React.ChangeEvent<HTMLInputElement>) {
    setFormData({
      ...formData,
      [event.target.name]: event.target.value.trim(),
    });
  }

  async function handleSubmit(event: React.FormEvent<HTMLFormElement>) {
    event.preventDefault();
    setLoading(true);
    const { url, macaroon } = formData;
    const account = {
      name: "LND",
      config: {
        macaroon,
        url,
      },
      connector: "lnd",
    };

    try {
      const validation = await utils.call("validateAccount", account);
      if (validation.valid) {
        const addResult = await utils.call("addAccount", account);
        if (addResult.accountId) {
          await utils.call("selectAccount", {
            id: addResult.accountId,
          });
          navigate("/test-connection");
        }
      } else {
        alert(`
          Connection failed. Are your LND credentials correct? \n\n(${validation.error})`);
      }
    } catch (e) {
      console.error(e);
      let message = "Connection failed. Are your LND credentials correct?";
      if (e instanceof Error) {
        message += `\n\n${e.message}`;
      }
      alert(message);
    }
    setLoading(false);
  }

  function dropHandler(event: React.DragEvent<HTMLDivElement>) {
    event.preventDefault();
    if (
      event.dataTransfer.items &&
      event.dataTransfer.items[0].kind === "file"
    ) {
      const file = event.dataTransfer.items[0].getAsFile();
      if (file) {
        const extension = file.name.split(".").pop();
        if (extension === "macaroon") readFile(file);
      }
    }
    if (isDragging) setDragging(false);
  }

  function readFile(file: File) {
    const reader = new FileReader();
    reader.onload = function (evt) {
      if (evt.target?.result) {
        const macaroon = utils.bytesToHexString(
          new Uint8Array(evt.target.result as ArrayBuffer)
        );
        if (macaroon) {
          setFormData({
            ...formData,
            macaroon,
          });
        }
      }
    };
    reader.readAsArrayBuffer(file);
  }

  function dragOverHandler(event: React.DragEvent<HTMLDivElement>) {
    event.preventDefault();
    if (!isDragging) setDragging(true);
  }

  function dragLeaveHandler(event: React.DragEvent<HTMLDivElement>) {
    if (isDragging) setDragging(false);
  }

  return (
    <div className="relative mt-24 lg:flex space-x-8">
      <div className="lg:w-1/2">
        <h1 className="text-3xl font-bold">Connect to your LND node</h1>
        <p className="text-gray-500 mt-6">
          You will need to retrieve the node url and an admin macaroon.
        </p>
        <form onSubmit={handleSubmit}>
          <div className="w-4/5">
            <div className="mt-6">
              <label className="block font-medium text-gray-700">Address</label>
              <div className="mt-1">
                <Input
                  name="url"
                  placeholder="https://"
                  onChange={handleChange}
                  required
                />
              </div>
            </div>
            <div className="mt-6">
              <div>
                <label className="block font-medium text-gray-700">
                  Macaroon
                </label>
                <div className="mt-1">
                  <Input
                    name="macaroon"
                    value={formData.macaroon}
                    onChange={handleChange}
                    required
                  />
                </div>
              </div>
              <p className="text-center my-4">OR</p>
              <div
                className={`cursor-pointer bg-white flex flex-col items-center p-4 py-10 border-dashed border-2 border-gray-300 bg-gray-50 rounded-md text-center transition duration-200 ${
                  isDragging ? "border-blue-500 bg-blue-50" : ""
                }`}
                onDrop={dropHandler}
                onDragOver={dragOverHandler}
                onDragLeave={dragLeaveHandler}
                onClick={() => {
                  if (hiddenFileInput?.current) hiddenFileInput.current.click();
                }}
              >
                <SendIcon className="mb-3 h-9 w-9 text-blue-500" />
                <p>
                  Drag and drop your macaroon here or{" "}
                  <span className="underline">browse</span>
                </p>
                <input
                  ref={hiddenFileInput}
                  onChange={(event) => {
                    if (event.target.files) {
                      const file = event.target.files[0];
                      readFile(file);
                    }
                  }}
                  type="file"
                  accept=".macaroon"
                  hidden
                />
              </div>
            </div>
          </div>
          <div className="mt-8 flex space-x-4">
            <Button
              label="Back"
              onClick={(e) => {
                e.preventDefault();
                navigate(-1);
                return false;
              }}
            />
            <Button
              type="submit"
              label="Continue"
              primary
              loading={loading}
              disabled={formData.url === "" || formData.macaroon === ""}
            />
          </div>
        </form>
      </div>
      <div className="mt-16 lg:mt-0 lg:w-1/2">
        <div className="lg:flex h-full justify-center items-center">
          <img
            src="assets/icons/satsymbol.svg"
            alt="sat"
            className="max-w-xs"
          />
        </div>
      </div>
    </div>
  );
}<|MERGE_RESOLUTION|>--- conflicted
+++ resolved
@@ -1,10 +1,5 @@
-<<<<<<< HEAD
 import { useState, useRef } from "react";
-import { UploadIcon } from "@heroicons/react/outline";
-=======
-import React, { useState, useRef } from "react";
 import { SendIcon } from "@bitcoin-design/bitcoin-icons-react/filled";
->>>>>>> ca6005d6
 
 import Input from "../../../components/Form/Input";
 import Button from "../../../components/Button";
