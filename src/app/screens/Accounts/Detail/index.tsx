import Button from "@components/Button";
import Container from "@components/Container";
import Loading from "@components/Loading";
import Setting from "@components/Setting";
import TextField from "@components/form/TextField";
import dayjs from "dayjs";
import relativeTime from "dayjs/plugin/relativeTime";
import type { FormEvent } from "react";
import { useCallback, useEffect, useRef, useState } from "react";
import { useTranslation } from "react-i18next";
import { Link, useNavigate, useParams } from "react-router-dom";
import { toast } from "react-toastify";
import Alert from "~/app/components/Alert";
import Badge from "~/app/components/Badge";
import InputCopyButton from "~/app/components/InputCopyButton";
import MenuDivider from "~/app/components/Menu/MenuDivider";
import Select from "~/app/components/form/Select";
import Toggle from "~/app/components/form/Toggle";
import { useAccount } from "~/app/context/AccountContext";
import { useAccounts } from "~/app/context/AccountsContext";
import { useSettings } from "~/app/context/SettingsContext";
import api, { GetAccountRes } from "~/common/lib/api";
import msg from "~/common/lib/msg";
import nostr from "~/common/lib/nostr";
import type { Account, BitcoinNetworkType } from "~/types";

type AccountAction = Pick<Account, "id" | "name">;
dayjs.extend(relativeTime);

function AccountDetail() {
  const auth = useAccount();
  const { accounts, getAccounts } = useAccounts();
  const { t } = useTranslation("translation", {
    keyPrefix: "accounts.account_view",
  });
  const { t: tCommon } = useTranslation("common");
  const { isLoading: isLoadingSettings } = useSettings();

  const hasFetchedData = useRef(false);
  const [account, setAccount] = useState<GetAccountRes | null>(null);
  const { id } = useParams() as { id: string };
  const navigate = useNavigate();

  const [accountName, setAccountName] = useState("");

  const [hasMnemonic, setHasMnemonic] = useState(false);
  const [nostrPublicKey, setNostrPublicKey] = useState("");
  const [hasImportedNostrKey, setHasImportedNostrKey] = useState(false);

  const fetchData = useCallback(async () => {
    try {
      if (id) {
        const response = await api.getAccount(id);
        setAccount(response);
        setAccountName(response.name);
        setHasMnemonic(response.hasMnemonic);
        setHasImportedNostrKey(response.hasImportedNostrKey);

        if (response.nostrEnabled) {
          const nostrPublicKeyHex = await api.nostr.getPublicKey(id);
          if (nostrPublicKeyHex) {
            const nostrPublicKeyNpub = nostr.hexToNip19(
              nostrPublicKeyHex,
              "npub"
            );
            setNostrPublicKey(nostrPublicKeyNpub);
          }
        }
      }
    } catch (e) {
      console.error(e);
      if (e instanceof Error) toast.error(`Error: ${e.message}`);
    }
  }, [id]);

  async function updateAccountName({ id, name }: AccountAction) {
    await api.editAccount(id, { name });

    auth.fetchAccountInfo(); // Update active account name
    getAccounts(); // update all accounts
  }

  async function selectAccount(accountId: string) {
    auth.setAccountId(accountId);
    await api.selectAccount(accountId);
    auth.fetchAccountInfo();
  }

  async function removeAccount({ id, name }: AccountAction) {
    if (
      window.prompt(t("remove.confirm", { name }))?.toLowerCase() ==
      accountName.toLowerCase()
    ) {
      let nextAccountId;
      let accountIds = Object.keys(accounts);
      if (auth.account?.id === id && accountIds.length > 1) {
        nextAccountId = accountIds.filter((accountId) => accountId !== id)[0];
      }

      await api.removeAccount(id);
      accountIds = accountIds.filter((accountId) => accountId !== id);

      if (accountIds.length > 0) {
        getAccounts();
        if (nextAccountId) selectAccount(nextAccountId);
        navigate("/accounts", { replace: true });
      } else {
        window.close();
      }
    } else {
      toast.error(t("remove.error"));
    }
  }
  async function removeMnemonic({ id, name }: AccountAction) {
    if (
      window.prompt(t("remove_secretkey.confirm", { name }))?.toLowerCase() ==
      accountName.toLowerCase()
    ) {
      // TODO: consider adding removeMnemonic function
      await api.setMnemonic(id, null);
      setHasMnemonic(false);
      setHasImportedNostrKey(true);
      toast.success(t("remove_secretkey.success"));
    } else {
      toast.error(t("remove.error"));
    }
  }

  useEffect(() => {
    // Run once.
    if (!isLoadingSettings && !hasFetchedData.current) {
      fetchData();
      hasFetchedData.current = true;
    }
  }, [fetchData, isLoadingSettings]);

  return !account ? (
    <div className="flex justify-center mt-5">
      <Loading />
    </div>
  ) : (
    <div>
<<<<<<< HEAD
=======
      <Header
        title={t("title1")}
        headerLeft={
          <IconButton
            onClick={() => navigate("/accounts")}
            icon={<CaretLeftIcon className="w-4 h-4" />}
          />
        }
      />
      <div className="border-b border-gray-200 dark:border-neutral-500">
        <div className="flex-col justify-center p-4 flex items-center bg-white dark:bg-surface-02dp">
          <Avatar name={account.id} size={96} />
          <div className="flex flex-col overflow-hidden w-full text-center">
            <h2
              title={account.name}
              className="text-xl font-semibold dark:text-white overflow-hidden text-ellipsis whitespace-nowrap leading-1 my-2"
            >
              {account.name}
            </h2>
            <div
              title={account.connectorType}
              className="text-gray-500 dark:text-gray-400 mb-2 flex justify-center items-center"
            >
              {account.connectorType}
              {account.connectorType === "lndhub" && (
                <>
                  <div className="mx-2 font-black text-sm">&middot;</div>
                  <div
                    className="text-sm font-medium flex items-center text-gray-500 hover:text-black transition-color duration-200 dark:hover:text-white cursor-pointer"
                    onClick={() =>
                      exportAccount({
                        id: account.id,
                        name: account.name,
                      })
                    }
                  >
                    <p>{t("actions.export")}</p>
                    <ExportIcon className="h-6 w-6" />
                  </div>
                </>
              )}
            </div>
          </div>
        </div>
      </div>

>>>>>>> 16ee2778
      <Container>
        <div className="flex justify-between items-center pt-8 pb-4">
          <h2 className="text-2xl font-bold dark:text-white">{t("title2")}</h2>
        </div>

        <div>
          <div className="shadow bg-white sm:rounded-md sm:overflow-hidden px-6 py-2 divide-y divide-black/10 dark:divide-white/10 dark:bg-surface-02dp">
            <form
              onSubmit={(e: FormEvent) => {
                e.preventDefault();
                updateAccountName({
                  id: account.id,
                  name: accountName,
                });
                const updatedAccount = account;
                updatedAccount.name = accountName;
                setAccount(updatedAccount);
              }}
              className="my-4 flex justify-between items-end"
            >
              <div className="w-7/12">
                <TextField
                  id="name"
                  label={t("name.title")}
                  placeholder={t("name.placeholder")}
                  type="text"
                  value={accountName}
                  onChange={(event) => {
                    setAccountName(event.target.value);
                  }}
                />
              </div>
              <div className="w-1/5 flex-none mx-4 d-none"></div>
              <div className="w-1/5 flex-none">
                <Button
                  type="submit"
                  label={tCommon("actions.save")}
                  disabled={account.name === accountName}
                  primary
                  fullWidth
                />
              </div>
            </form>
          </div>

          <h2 className="text-2xl mt-12 font-bold dark:text-white">
            {t("mnemonic.title")}
          </h2>
          <p className="mb-6 text-gray-500 dark:text-neutral-500 text-sm">
            {t("mnemonic.description")}
          </p>

          <div className="shadow bg-white sm:rounded-md sm:overflow-hidden p-6 dark:bg-surface-02dp flex flex-col gap-4">
            {hasMnemonic && (
              <Alert type="warn">{t("mnemonic.backup.warning")}</Alert>
            )}

            <div className="flex justify-between items-end">
              <div className="w-9/12">
                <p className="text-gray-900 dark:text-white font-medium">
                  {t(
                    hasMnemonic
                      ? "mnemonic.backup.title"
                      : "mnemonic.generate.title"
                  )}
                </p>
                <p className="text-gray-500 text-sm dark:text-neutral-500">
                  {t("mnemonic.description2")}
                </p>
              </div>

              <div className="w-1/5 flex-none">
                <Link to={`secret-key/${hasMnemonic ? "backup" : "generate"}`}>
                  <Button
                    label={t(
                      hasMnemonic
                        ? "mnemonic.backup.button"
                        : "mnemonic.generate.button"
                    )}
                    primary
                    fullWidth
                  />
                </Link>
              </div>
            </div>
            {!hasMnemonic && (
              <>
                <MenuDivider />
                <div className="flex justify-between items-end">
                  <div className="w-7/12">
                    <p className="text-gray-900 dark:text-white font-medium">
                      {t("mnemonic.import.title")}
                    </p>
                    <p className="text-gray-500 text-sm dark:text-neutral-500">
                      {t("mnemonic.import.description")}
                    </p>
                  </div>

                  <div className="w-1/5 flex-none">
                    <Link to="secret-key/import">
                      <Button
                        label={t("mnemonic.import.button")}
                        primary
                        fullWidth
                      />
                    </Link>
                  </div>
                </div>
              </>
            )}
            <MenuDivider />
            <div className="flex justify-between items-end">
              <div className="w-7/12 flex items-center gap-2">
                <TextField
                  id="nostrPublicKey"
                  label={t("nostr.public_key.label")}
                  type="text"
                  value={nostrPublicKey}
                  disabled
                  endAdornment={
                    nostrPublicKey && <InputCopyButton value={nostrPublicKey} />
                  }
                />
                {nostrPublicKey && hasImportedNostrKey && (
                  <Badge
                    label="imported"
                    color="green-bitcoin"
                    textColor="white"
                  />
                )}
              </div>

              <div className="w-1/5 flex-none">
                <Link to="nostr">
                  <Button label={t("nostr.settings.label")} primary fullWidth />
                </Link>
              </div>
            </div>
            <MenuDivider />
            <div className="flex justify-between items-end">
              <div className="w-7/12 flex flex-col gap-2">
                <p className="text-gray-900 dark:text-white font-medium">
                  {t("bitcoin.network.title")}
                </p>
                <p className="text-gray-500 text-sm dark:text-neutral-500">
                  {t("bitcoin.network.subtitle")}
                </p>
              </div>

              <div className="w-1/5 flex-none">
                <Select
                  name="network"
                  value={account.bitcoinNetwork}
                  onChange={async (event) => {
                    // update local value
                    setAccount({
                      ...account,
                      bitcoinNetwork: event.target.value as BitcoinNetworkType,
                    });
                    await api.editAccount(id, {
                      bitcoinNetwork: event.target.value as BitcoinNetworkType,
                    });
                  }}
                >
                  <option value="bitcoin">
                    {t("bitcoin.network.options.bitcoin")}
                  </option>
                  <option value="testnet">
                    {t("bitcoin.network.options.testnet")}
                  </option>
                  <option value="regtest">
                    {t("bitcoin.network.options.regtest")}
                  </option>
                </Select>
              </div>
            </div>
            <MenuDivider />
            <div className="flex justify-between items-center">
              <div className="w-7/12 flex flex-col gap-2">
                <p className="text-gray-900 dark:text-white font-medium">
                  {t("mnemonic.lnurl.title")}
                </p>
                <p className="text-gray-500 text-sm dark:text-neutral-500">
                  {t("mnemonic.lnurl.use_mnemonic")}
                </p>
              </div>

              <div className="w-1/5 flex-none flex justify-end items-center">
                <Toggle
                  checked={account.useMnemonicForLnurlAuth}
                  onChange={async () => {
                    // update local value
                    setAccount({
                      ...account,
                      useMnemonicForLnurlAuth: !account.useMnemonicForLnurlAuth,
                    });
                    await api.editAccount(id, {
                      useMnemonicForLnurlAuth: !account.useMnemonicForLnurlAuth,
                    });
                  }}
                />
              </div>
            </div>
          </div>

          <div className="relative flex py-5 mt-12 items-center">
            <div className="flex-grow border-t border-gray-300 dark:border-gray-700"></div>
            <span className="flex-shrink mx-4 text-gray-500 dark:text-gray-400 fw-bold">
              ⛔️ Danger Zone
            </span>
            <div className="flex-grow border-t border-gray-300 dark:border-gray-700"></div>
          </div>
          <div className="shadow bg-white sm:rounded-md sm:overflow-hidden mb-5 px-6 py-2 divide-y divide-black/10 dark:divide-white/10 dark:bg-surface-02dp">
            {hasMnemonic && (
              <Setting
                title={t("remove_secretkey.title")}
                subtitle={t("remove_secretkey.subtitle")}
              >
                <div className="w-64">
                  <Button
                    onClick={() => {
                      removeMnemonic({
                        id: account.id,
                        name: account.name,
                      });
                    }}
                    label={t("actions.remove_secretkey")}
                    fullWidth
                  />
                </div>
              </Setting>
            )}
            <Setting title={t("remove.title")} subtitle={t("remove.subtitle")}>
              <div className="w-64">
                <Button
                  onClick={() => {
                    removeAccount({
                      id: account.id,
                      name: account.name,
                    });
                  }}
                  label={t("actions.remove_account")}
                  fullWidth
                />
              </div>
            </Setting>
          </div>
        </div>
      </Container>
    </div>
  );
}

export default AccountDetail;<|MERGE_RESOLUTION|>--- conflicted
+++ resolved
@@ -140,55 +140,6 @@
     </div>
   ) : (
     <div>
-<<<<<<< HEAD
-=======
-      <Header
-        title={t("title1")}
-        headerLeft={
-          <IconButton
-            onClick={() => navigate("/accounts")}
-            icon={<CaretLeftIcon className="w-4 h-4" />}
-          />
-        }
-      />
-      <div className="border-b border-gray-200 dark:border-neutral-500">
-        <div className="flex-col justify-center p-4 flex items-center bg-white dark:bg-surface-02dp">
-          <Avatar name={account.id} size={96} />
-          <div className="flex flex-col overflow-hidden w-full text-center">
-            <h2
-              title={account.name}
-              className="text-xl font-semibold dark:text-white overflow-hidden text-ellipsis whitespace-nowrap leading-1 my-2"
-            >
-              {account.name}
-            </h2>
-            <div
-              title={account.connectorType}
-              className="text-gray-500 dark:text-gray-400 mb-2 flex justify-center items-center"
-            >
-              {account.connectorType}
-              {account.connectorType === "lndhub" && (
-                <>
-                  <div className="mx-2 font-black text-sm">&middot;</div>
-                  <div
-                    className="text-sm font-medium flex items-center text-gray-500 hover:text-black transition-color duration-200 dark:hover:text-white cursor-pointer"
-                    onClick={() =>
-                      exportAccount({
-                        id: account.id,
-                        name: account.name,
-                      })
-                    }
-                  >
-                    <p>{t("actions.export")}</p>
-                    <ExportIcon className="h-6 w-6" />
-                  </div>
-                </>
-              )}
-            </div>
-          </div>
-        </div>
-      </div>
-
->>>>>>> 16ee2778
       <Container>
         <div className="flex justify-between items-center pt-8 pb-4">
           <h2 className="text-2xl font-bold dark:text-white">{t("title2")}</h2>
