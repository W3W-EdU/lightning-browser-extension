--- conflicted
+++ resolved
@@ -41,16 +41,8 @@
 
   return (
     <div className="p-8 text-center">
-<<<<<<< HEAD
-      <LockOpenIcon
-        className="inline mb-4 h-16 w-16 text-blue-500"
-        aria-hidden="true"
-      />
+      <UnlockIcon className="inline mb-4 h-16 w-16 text-blue-500" />
       <h2 className="text-2xl font-bold mb-4 dark:text-white">Unlock:</h2>
-=======
-      <UnlockIcon className="inline mb-4 h-16 w-16 text-blue-500" />
-      <h2 className="text-2xl font-bold mb-4">Unlock:</h2>
->>>>>>> 3a3d26be
       <form onSubmit={handleSubmit}>
         <div className="mb-4">
           <Input
