--- conflicted
+++ resolved
@@ -288,10 +288,7 @@
   }
 
   return (
-<<<<<<< HEAD
     <div className="overflow-y-auto no-scrollbar">
-=======
-    <div>
       {allowance && (
         <Header
           title={allowance.host}
@@ -303,7 +300,6 @@
           }
         />
       )}
->>>>>>> 67ef7c2b
       {renderPublisherCard()}
       {allowance ? renderAllowanceView() : renderDefaultView()}
     </div>
