--- conflicted
+++ resolved
@@ -117,31 +117,6 @@
                   heading={t("receiver.label")}
                   content={destination}
                 />
-<<<<<<< HEAD
-                <div className="p-4 shadow bg-white dark:bg-surface-02dp rounded-lg overflow-hidden">
-                  <DualCurrencyField
-                    id="amount"
-                    label={t("amount.label")}
-                    min={amountMin}
-                    onChange={(e) => setAmountSat(e.target.value)}
-                    value={amountSat}
-                    fiatValue={fiatAmount}
-                    hint={`${tCommon("balance")}: ${
-                      auth?.balancesDecorated?.accountBalance
-                    }`}
-                    amountExceeded={amountExceeded}
-                    rangeExceeded={rangeExceeded}
-                  />
-                  <SatButtons onClick={setAmountSat} />
-                </div>
-              </div>
-              <ConfirmOrCancel
-                label={tCommon("actions.confirm")}
-                onCancel={reject}
-                loading={loading}
-                disabled={loading || rangeExceeded || amountExceeded}
-              />
-=======
                 <DualCurrencyField
                   id="amount"
                   label={t("amount.label")}
@@ -149,6 +124,11 @@
                   onChange={(e) => setAmountSat(e.target.value)}
                   value={amountSat}
                   fiatValue={fiatAmount}
+                  hint={`${tCommon("balance")}: ${
+                    auth?.balancesDecorated?.accountBalance
+                  }`}
+                  amountExceeded={amountExceeded}
+                  rangeExceeded={rangeExceeded}
                 />
                 <SatButtons onClick={setAmountSat} />
               </div>
@@ -157,10 +137,9 @@
                   label={tCommon("actions.confirm")}
                   onCancel={reject}
                   loading={loading}
-                  disabled={loading || !amountSat}
+                  disabled={loading || rangeExceeded || amountExceeded}
                 />
               </div>
->>>>>>> f0d2fa95
             </Container>
           </form>
         </>
