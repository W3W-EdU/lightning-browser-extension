[
  {
    "title": "entertainment",
    "items": [
      {
        "title": "CurioCaster",
        "subtitle": "Podcast web player",
        "logo": "https://cdn.getalby-assets.com/alby-extension-website-screen/curiocaster_thumbnail.png",
        "url": "https://curiocaster.com"
      },
      {
        "title": "Music Side Project",
        "subtitle": "Music web player",
        "logo": "https://cdn.getalby-assets.com/alby-extension-website-screen/musicsideproject_thumbnail.png",
        "url": "https://musicsideproject.com/"
      },
      {
        "title": "Podverse",
        "subtitle": "Podcast player with bitcoin payments",
        "logo": "https://cdn.getalby-assets.com/alby-extension-website-screen/podverse_thumbnail.png",
        "url": "https://podverse.fm/"
      },
      {
        "title": "Stacker.News",
        "subtitle": "Lightning powered Bitcoin news site",
        "logo": "https://cdn.getalby-assets.com/alby-extension-website-screen/stacker-news_thumbnail.png",
        "url": "https://stacker.news/"
      },
      {
        "title": "Wavlake",
        "subtitle": "Lightning powered music player",
        "logo": "https://cdn.getalby-assets.com/alby-extension-website-screen/wavlake.png",
        "url": "https://www.wavlake.com/"
      },
      {
        "title": "Y'alls",
        "subtitle": "Articles about the Lightning Network",
        "logo": "https://cdn.getalby-assets.com/alby-extension-website-screen/yalls.png",
        "url": "https://yalls.org/"
      }
    ]
  },
  {
    "title": "shopping",
    "items": [
      {
        "title": "Bitrefill",
        "subtitle": "Buy vouchers, refill your phone or pay your bills",
        "logo": "https://cdn.getalby-assets.com/alby-extension-website-screen/bitrefill_thumbnail.svg",
        "url": "https://www.bitrefill.com/?hl=en"
      },
      {
        "title": "BTC Map",
        "subtitle": "Easily find places to spend sats anywhere on the planet",
        "logo": "https://cdn.getalby-assets.com/alby-extension-website-screen/btcmap-logo.svg",
        "url": "https://btcmap.org/"
      },
      {
        "title": "Lightning Network Stores",
        "subtitle": "Collection of stores and websites accepting bitcoin",
        "logo": "https://cdn.getalby-assets.com/alby-extension-website-screen/lightning-network-stores_thumbnail.png",
        "url": "https://lightningnetworkstores.com/"
      }
    ]
  },
  {
    "title": "nostr",
    "items": [
      {
        "title": "Astral",
        "subtitle": "A Twitter-like client with chat and one-click payments",
        "logo": "https://cdn.getalby-assets.com/alby-extension-website-screen/astral_thumbnail.png",
        "url": "https://astral.ninja/"
      },
      {
        "title": "Blogstack",
        "subtitle": "A Medium-like blog sharing website",
        "logo": "https://cdn.getalby-assets.com/alby-extension-website-screen/blockstack-logo.png",
        "url": "https://blogstack.io/"
      },
      {
        "title": "Blowater",
        "subtitle": "A web chat client with delightful UX",
        "logo": "https://cdn.getalby-assets.com/alby-extension-website-screen/blowater_thumbnail.png",
        "url": "https://blowater.deno.dev"
      },
      {
        "title": "Broadcstr",
        "subtitle": "Social media that you control and define the boundaries",
        "logo": "https://cdn.getalby-assets.com/alby-extension-website-screen/broadcstr.png",
        "url": "https://www.broadcstr.com/"
      },
      {
        "title": "emon.chat",
        "subtitle": "Instant messaging client with built in lightning payments",
        "logo": "https://cdn.getalby-assets.com/alby-extension-website-screen/emon_thumbnail.svg",
        "url": "https://emon.chat/"
      },
      {
        "title": "Hamstr",
        "subtitle": "A twitter-style nostr web client",
        "logo": "https://cdn.getalby-assets.com/alby-extension-website-screen/hamstr-to.png",
        "url": "https://hamstr.to/home"
      },
      {
        "title": "Iris",
        "subtitle": "Social networking app with tipping",
        "logo": "https://cdn.getalby-assets.com/alby-extension-website-screen/iris-to.png",
        "url": "https://iris.to"
      },
      {
        "title": "Notebin",
        "subtitle": "An online note sharing web client",
        "logo": "https://cdn.getalby-assets.com/alby-extension-website-screen/notebin-logo.png",
        "url": "https://notebin.org/"
      },
      {
        "title": "Primal",
        "subtitle": "Lightning-fast UI for Nostr",
        "logo": "https://cdn.getalby-assets.com/alby-extension-website-screen/primat-logo_fire-409917ad.svg",
        "url": "https://primal.net/"
      },
      {
        "title": "Snort",
        "subtitle": "Fast nostr web client",
        "logo": "https://cdn.getalby-assets.com/alby-extension-website-screen/snort_thumbnail.png",
        "url": "https://snort.social"
      },
      {
        "title": "Yo, Sup?",
        "subtitle": "The blue bird experience for Nostr",
        "logo": "https://cdn.getalby-assets.com/alby-extension-website-screen/yosup_thumbnail.svg",
        "url": "https://yosup.app/"
      }
    ]
  },
  {
    "title": "trading",
    "items": [
      {
        "title": "Kollider",
        "subtitle": "Instant Bitcoin derivatives trading",
        "logo": "https://cdn.getalby-assets.com/alby-extension-website-screen/kollider_thumbnail.png",
        "url": "https://kollider.xyz/"
      },
      {
<<<<<<< HEAD
        "title": "Primal",
        "subtitle": "Lightning-fast UI for Nostr",
        "logo": "https://cdn.getalby-assets.com/alby-extension-website-screen/primat-logo_fire-409917ad.svg",
        "url": "https://primal.net/"
      },
      {
        "title": "Satellite",
        "subtitle": "Satellite | Powered by Nostr",
        "logo": "https://cdn.getalby-assets.com/alby-extension-website-screen/satellite-earth.png",
        "url": "https://satellite.earth/"
=======
        "title": "LNMarkets",
        "subtitle": "Instant Bitcoin derivatives trading",
        "logo": "https://cdn.getalby-assets.com/alby-extension-website-screen/lnmarkets.png",
        "url": "https://lnmarkets.com/"
>>>>>>> 51e9329c
      }
    ]
  },
  {
    "title": "gaming",
    "items": [
      {
        "title": "LNBlackJack",
        "subtitle": "Play Blackjack with Bitcoin",
        "logo": "https://cdn.getalby-assets.com/alby-extension-website-screen/lnblackjack_thumbnail.png",
        "url": "https://www.lnblackjack.com/"
      },
      {
        "title": "Lightning Poker",
        "subtitle": "Play Poker with Bitcoin",
        "logo": "https://cdn.getalby-assets.com/alby-extension-website-screen/lightning-poker_thumbnail.png",
        "url": "https://lightning-poker.com/"
      },
      {
        "title": "Lightning Roulette",
        "subtitle": "Play Roulette with Bitcoin",
        "logo": "https://cdn.getalby-assets.com/alby-extension-website-screen/lightning-roulette_thumbnail.svg",
        "url": "https://lightning-roulette.com/"
      },
      {
        "title": "LNflip",
        "subtitle": "Play coin flip matches against other players",
        "logo": "https://cdn.getalby-assets.com/alby-extension-website-screen/lnflip_thumbnail.png",
        "url": "https://www.lnflip.com/"
      }
    ]
  },
  {
    "title": "nodeManagement",
    "items": [
      {
        "title": "Amboss",
        "subtitle": "Lightning Network node explorer",
        "logo": "https://cdn.getalby-assets.com/alby-extension-website-screen/amboss-space_thumbnail.png",
        "url": "https://amboss.space/"
      },
      {
        "title": "channel.ninja",
        "subtitle": "Get recommended channel partners for your lightning node",
        "logo": "https://cdn.getalby-assets.com/alby-extension-website-screen/channelninja.png",
        "url": "https://channel.ninja/"
      },
      {
        "title": "LNnodeinsight.com",
        "subtitle": "Develop your own data-driven Lightning Network insight",
        "logo": "https://cdn.getalby-assets.com/alby-extension-website-screen/lnnodeinsight_thumbnail.svg",
        "url": "https://lnnodeinsight.com/"
      }
    ]
  },
  {
    "title": "miscellaneous",
    "items": [
      {
        "title": "BOLT.FUN",
        "subtitle": "A fun place for builders to learn about lightning",
        "logo": "https://cdn.getalby-assets.com/alby-extension-website-screen/bolt-fun_thumbnail.svg",
        "url": "https://makers.bolt.fun/"
      },
      {
        "title": "Geyser",
        "subtitle": "Crowdfunding projects with Bitcoin Lightning",
        "logo": "https://cdn.getalby-assets.com/alby-extension-website-screen/geyser_thumbnail.png",
        "url": "https://geyser.fund/"
      },
      {
        "title": "Lightsats",
        "subtitle": "Onboard people to bitcoin by sending them tips",
        "logo": "https://cdn.getalby-assets.com/alby-extension-website-screen/lightsats_thumbnail.png",
        "url": "https://lightsats.com/"
      },
      {
        "title": "LNCal.com",
        "subtitle": "Get booked and paid in Bitcoin",
        "logo": "https://cdn.getalby-assets.com/alby-extension-website-screen/lncal_thumbnail.svg",
        "url": "https://lncal.com/"
      },
      {
        "title": "Sats for Likes",
        "subtitle": "Earn sats for accomplishing tasks",
        "logo": "https://cdn.getalby-assets.com/alby-extension-website-screen/sats4likes.png",
        "url": "https://www.sats4likes.com/"
      },
      {
        "title": "Vida",
        "subtitle": "Earn sats anytime someone wants to connect and chat",
        "logo": "https://cdn.getalby-assets.com/alby-extension-website-screen/vida_thumbnail.png",
        "url": "https://vida.page/"
      },
      {
        "title": "WebLN Experiments",
        "subtitle": "A collection of Lightning web widgets",
        "logo": "https://cdn.getalby-assets.com/alby-extension-website-screen/twentyuno.svg",
        "url": "https://webln.twentyuno.net/"
      }
    ]
  }
]<|MERGE_RESOLUTION|>--- conflicted
+++ resolved
@@ -131,6 +131,12 @@
         "subtitle": "The blue bird experience for Nostr",
         "logo": "https://cdn.getalby-assets.com/alby-extension-website-screen/yosup_thumbnail.svg",
         "url": "https://yosup.app/"
+      },
+      {
+        "title": "Satellite",
+        "subtitle": "Explore the Nostr Universe",
+        "logo": "https://cdn.getalby-assets.com/alby-extension-website-screen/satellite-earth.png",
+        "url": "https://satellite.earth/"
       }
     ]
   },
@@ -144,23 +150,10 @@
         "url": "https://kollider.xyz/"
       },
       {
-<<<<<<< HEAD
-        "title": "Primal",
-        "subtitle": "Lightning-fast UI for Nostr",
-        "logo": "https://cdn.getalby-assets.com/alby-extension-website-screen/primat-logo_fire-409917ad.svg",
-        "url": "https://primal.net/"
-      },
-      {
-        "title": "Satellite",
-        "subtitle": "Satellite | Powered by Nostr",
-        "logo": "https://cdn.getalby-assets.com/alby-extension-website-screen/satellite-earth.png",
-        "url": "https://satellite.earth/"
-=======
         "title": "LNMarkets",
         "subtitle": "Instant Bitcoin derivatives trading",
         "logo": "https://cdn.getalby-assets.com/alby-extension-website-screen/lnmarkets.png",
         "url": "https://lnmarkets.com/"
->>>>>>> 51e9329c
       }
     ]
   },
