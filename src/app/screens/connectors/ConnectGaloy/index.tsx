--- conflicted
+++ resolved
@@ -13,23 +13,12 @@
 import galoyBlink from "/static/assets/icons/galoy_blink.png";
 
 export const galoyUrls = {
-<<<<<<< HEAD
   "galoy-blink": {
     i18nPrefix: "blink",
     label: "Blink Wallet",
     website: "https://www.blink.sv/",
     logo: galoyBlink,
-    url: process.env.BLINK_GALOY_URL || "https://api.mainnet.galoy.io/graphql/",
-=======
-  "galoy-bitcoin-beach": {
-    i18nPrefix: "bitcoin_beach",
-    label: "Bitcoin Beach Wallet",
-    website: "https://galoy.io/bitcoin-beach-wallet/",
-    logo: galoyBitcoinBeach,
-    url:
-      process.env.BITCOIN_BEACH_GALOY_URL ||
-      "https://api.mainnet.galoy.io/graphql",
->>>>>>> 8da12785
+    url: process.env.BLINK_GALOY_URL || "https://api.mainnet.galoy.io/graphql",
   },
   "galoy-bitcoin-jungle": {
     i18nPrefix: "bitcoin_jungle",
