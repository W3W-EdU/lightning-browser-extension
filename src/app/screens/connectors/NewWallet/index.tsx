--- conflicted
+++ resolved
@@ -1,11 +1,7 @@
 import ConnectorForm from "@components/ConnectorForm";
 import TextField from "@components/form/TextField";
 import { useState } from "react";
-<<<<<<< HEAD
-import { useNavigate } from "react-router-dom";
 import { useTranslation } from "react-i18next";
-=======
->>>>>>> c07cd866
 import QRCode from "react-qr-code";
 import { useNavigate } from "react-router-dom";
 import { toast } from "react-toastify";
@@ -55,28 +51,12 @@
           });
         } else {
           console.error(data);
-<<<<<<< HEAD
-          alert(
-            `${t(
-              "choose_connector.alby.pre_connect.errors.create_wallet_error"
-            )}. ${JSON.stringify(data)}`
-          );
-=======
           toast.error(`Failed to create a new wallet. ${JSON.stringify(data)}`);
->>>>>>> c07cd866
         }
       })
       .catch((e) => {
         console.error(e);
-<<<<<<< HEAD
-        alert(
-          `${t(
-            "choose_connector.alby.pre_connect.errors.create_wallet_error"
-          )}: ${e.message}`
-        );
-=======
         toast.error(`Failed to create a new wallet: ${e.message}`);
->>>>>>> c07cd866
       })
       .finally(() => {
         setLoading(false);
@@ -111,30 +91,13 @@
           navigate("/test-connection");
         }
       } else {
-<<<<<<< HEAD
-        console.log({ validation });
-        alert(
-          `${t(
-            "choose_connector.alby.pre_connect.errors.connection_failed_error"
-          )} (${validation.error})`
-        );
-=======
         console.error({ validation });
         toast.error(`Connection failed (${validation.error})`);
->>>>>>> c07cd866
       }
     } catch (e) {
       console.error(e);
       if (e instanceof Error) {
-<<<<<<< HEAD
-        alert(
-          `${t(
-            "choose_connector.alby.pre_connect.errors.connection_failed_error"
-          )} (${e.message})`
-        );
-=======
         toast.error(`Connection failed (${e.message})`);
->>>>>>> c07cd866
       }
     } finally {
       setLoading(false);
@@ -224,15 +187,8 @@
             />
           </div>
           <div className="mt-6">
-<<<<<<< HEAD
-            <p className="mb-2 text-gray-700 dark:text-gray-400">
-              {t(
-                "choose_connector.alby.pre_connect.optional_lightning_note.part1"
-              )}{" "}
-=======
             <p className="mb-2 text-gray-700 dark:text-neutral-400">
               Your Alby account also comes with an optional{" "}
->>>>>>> c07cd866
               <a
                 className="underline"
                 href="https://lightningaddress.com/"
