--- conflicted
+++ resolved
@@ -1,14 +1,9 @@
-import LNC from "@lightninglabs/lnc-web";
-import { CredentialStore } from "@lightninglabs/lnc-web";
+import LNC, { CredentialStore } from "@lightninglabs/lnc-web";
 import Base64 from "crypto-js/enc-base64";
 import Hex from "crypto-js/enc-hex";
 import UTF8 from "crypto-js/enc-utf8";
 import WordArray from "crypto-js/lib-typedarrays";
 import SHA256 from "crypto-js/sha256";
-<<<<<<< HEAD
-import LNC, { CredentialStore } from "lnc-web";
-=======
->>>>>>> f2b04a72
 import snakeCase from "lodash.snakecase";
 import { encryptData } from "~/common/lib/crypto";
 import utils from "~/common/lib/utils";
