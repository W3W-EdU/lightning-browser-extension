import { ACCOUNT_CURRENCIES } from "~/common/constants";
import { OAuthToken } from "~/types";

export interface WebLNNode {
  alias: string;
  pubkey?: string;
  color?: string;
}

interface Route {
  total_amt: number;
  total_fees: number;
}

export interface ConnectorInvoice {
  custom_records?: {
    "696969"?: string;
    "7629169"?: string;
    "5482373484"?: string;
  } & Record<string, string>;
  id: string;
  memo: string;
  preimage: string;
  settled: boolean;
  settleDate: number;
  totalAmount: string;
  type: "received";
}

export interface MakeInvoiceArgs {
  amount: string | number;
  memo: string;
}

export type MakeInvoiceResponse = {
  data: {
    paymentRequest: string;
    rHash: string;
  };
};

export type GetInfoResponse<T extends WebLNNode = WebLNNode> = {
  data: T;
};

export type GetBalanceResponse = {
  data: {
    balance: number;
    currency?: ACCOUNT_CURRENCIES;
  };
};

export type GetInvoicesResponse = {
  data: {
    invoices: ConnectorInvoice[];
  };
};

export type SendPaymentResponse = {
  data: {
    preimage: string;
    paymentHash: string;
    route: Route;
  };
};

export interface SendPaymentArgs {
  paymentRequest: string;
}

export interface KeysendArgs {
  pubkey: string;
  amount: number;
  customRecords: Record<string, string>;
}

export interface CheckPaymentArgs {
  paymentHash: string;
}

export type CheckPaymentResponse = {
  data: {
    paid: boolean;
    preimage?: string;
  };
};

export interface SignMessageArgs {
  message: string;
  key_loc: {
    key_family: number;
    key_index: number;
  };
}

export interface SignMessageResponse {
  data: {
    message: string;
    signature: string;
  };
}

export interface ConnectPeerResponse {
  data: boolean;
}

export interface ConnectPeerArgs {
  pubkey: string;
  host: string;
}

export default interface Connector {
  init(): Promise<void>;
  unload(): Promise<void>;
  getInfo(): Promise<GetInfoResponse>;
  getBalance(): Promise<GetBalanceResponse>;
  getInvoices(): Promise<GetInvoicesResponse>;
  makeInvoice(args: MakeInvoiceArgs): Promise<MakeInvoiceResponse>;
  sendPayment(args: SendPaymentArgs): Promise<SendPaymentResponse>;
  keysend(args: KeysendArgs): Promise<SendPaymentResponse>;
  checkPayment(args: CheckPaymentArgs): Promise<CheckPaymentResponse>;
  signMessage(args: SignMessageArgs): Promise<SignMessageResponse>;
  connectPeer(args: ConnectPeerArgs): Promise<ConnectPeerResponse>;
  supportedMethods?: string[];
  requestMethod?(
    method: string,
    args: Record<string, unknown>
  ): Promise<{ data: unknown }>;
<<<<<<< HEAD
}

export function flattenRequestMethods(methods: string[]) {
  return methods.map((method) => `request.${method}`);
=======
  getOAuthToken?(): OAuthToken | undefined;
>>>>>>> b5786696
}<|MERGE_RESOLUTION|>--- conflicted
+++ resolved
@@ -126,12 +126,9 @@
     method: string,
     args: Record<string, unknown>
   ): Promise<{ data: unknown }>;
-<<<<<<< HEAD
+  getOAuthToken?(): OAuthToken | undefined;
 }
 
 export function flattenRequestMethods(methods: string[]) {
   return methods.map((method) => `request.${method}`);
-=======
-  getOAuthToken?(): OAuthToken | undefined;
->>>>>>> b5786696
 }