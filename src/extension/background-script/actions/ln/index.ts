--- conflicted
+++ resolved
@@ -3,7 +3,6 @@
 import getInfo from "./getInfo";
 import invoices from "./invoices";
 import keysend from "./keysend";
-import lnc from "./lnc";
 import makeInvoice from "./makeInvoice";
 import request from "./request";
 import sendPayment from "./sendPayment";
@@ -18,9 +17,5 @@
   makeInvoice,
   sendPayment,
   signMessage,
-<<<<<<< HEAD
-  lnc,
-=======
   request,
->>>>>>> 79759286
 };