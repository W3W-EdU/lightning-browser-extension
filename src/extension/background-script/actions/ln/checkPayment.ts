import state from "../../state";
import { Message } from "../../../../types";

const checkPayment = async (message: Message) => {
<<<<<<< HEAD
  const connector = await state.getState().getConnector();
=======
  if (typeof message.args.paymentHash !== "string") {
    return {
      error: "Payment hash missing.",
    };
  }
  const connector = state.getState().getConnector();
  if (!connector) {
    return {
      error: "Connector absent.",
    };
  }
>>>>>>> dfe18cd3
  try {
    const response = await connector.checkPayment({
      paymentHash: message.args.paymentHash,
    });
    return response;
  } catch (e) {
    if (e instanceof Error) {
      return { error: e.message };
    }
  }
};

export default checkPayment;<|MERGE_RESOLUTION|>--- conflicted
+++ resolved
@@ -2,21 +2,17 @@
 import { Message } from "../../../../types";
 
 const checkPayment = async (message: Message) => {
-<<<<<<< HEAD
-  const connector = await state.getState().getConnector();
-=======
   if (typeof message.args.paymentHash !== "string") {
     return {
       error: "Payment hash missing.",
     };
   }
-  const connector = state.getState().getConnector();
+  const connector = await state.getState().getConnector();
   if (!connector) {
     return {
       error: "Connector absent.",
     };
   }
->>>>>>> dfe18cd3
   try {
     const response = await connector.checkPayment({
       paymentHash: message.args.paymentHash,
