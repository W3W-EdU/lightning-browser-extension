--- conflicted
+++ resolved
@@ -3,10 +3,6 @@
 
 import state from "../../state";
 
-<<<<<<< HEAD
-const getPrivateKey = async (_: { args: Record<string, never> }) => {
-  const privateKey = state.getState().getNostr().getPrivateKey();
-=======
 const getPrivateKey = async (message: MessagePrivateKeyGet) => {
   const id = message?.args?.id;
 
@@ -27,7 +23,6 @@
     };
   }
 
->>>>>>> 896bd4ac
   return {
     error: "Account does not exist.",
   };
