--- conflicted
+++ resolved
@@ -5,9 +5,6 @@
 
 import state from "../../state";
 
-<<<<<<< HEAD
-const generatePrivateKey = async (_: { args: Record<string, never> }) => {
-=======
 const generatePrivateKey = async (message: MessagePrivateKeyGenerate) => {
   const type = message?.args?.type;
 
@@ -31,7 +28,6 @@
 };
 
 const deriveKey = async () => {
->>>>>>> 896bd4ac
   const connector = await state.getState().getConnector();
   try {
     const response = await connector.signMessage({
