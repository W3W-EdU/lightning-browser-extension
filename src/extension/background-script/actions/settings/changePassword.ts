--- conflicted
+++ resolved
@@ -27,12 +27,6 @@
     }
   }
   state.setState({ accounts: tmpAccounts, password: newPassword });
-<<<<<<< HEAD
-  if (nostPrivateKey) {
-    await state.getState().getNostr().setPrivateKey(nostPrivateKey);
-  }
-=======
->>>>>>> 896bd4ac
   // make sure we immediately persist the updated accounts
   await state.getState().saveToStorage();
 
