--- conflicted
+++ resolved
@@ -76,12 +76,9 @@
   migrations: [],
   accounts: {},
   currentAccountId: null,
-<<<<<<< HEAD
-=======
   password: null,
   nostr: null,
   nostrPrivateKey: null,
->>>>>>> 5aa1b343
   getAccount: () => {
     const currentAccountId = get().currentAccountId as string;
     let account = null;
