import state from "../state";

export type Migration = keyof typeof migrations;

const shouldMigrate = (name: Migration): boolean => {
  const { migrations } = state.getState();

  // if migrations is blank
  if (!migrations) {
    return true;
  }
  return !migrations.includes(name);
};

const setMigrated = (name: Migration): Promise<void> => {
  let { migrations } = state.getState();
  if (!migrations) {
    migrations = [];
  }
  migrations.push(name);
  state.setState({
    migrations: migrations,
  });
  return state.getState().saveToStorage();
};

const migrations = {
<<<<<<< HEAD
  migratedeleteLegacyWeblnPermissions: async () => {
    await db.permissions
      .where("method")
      .startsWithIgnoreCase("webln/")
      .delete();
  },
  migratePermissionsWithoutAccountId: async () => {
    const { accounts } = state.getState();
    const accountId = Object.keys(accounts)[0];
    const permissions = await db.permissions.toArray();

    permissions.forEach(async (permission) => {
      permission.id &&
        (await db.permissions.update(permission.id, { accountId }));
    });
  },
  migrateisUsingLegacyLnurlAuthKeySetting: async () => {
    const { settings } = state.getState();
    const allowances = await db.allowances
      .filter((allowance) => {
        return !!allowance.lnurlAuth;
      })
      .toArray();

    // if there is an allowance that uses lnurlAuth we enable the legacy signing
    if (allowances.length > 0) {
      const newSettings = {
        ...settings,
        isUsingLegacyLnurlAuthKey: true,
      };
      state.setState({
        settings: newSettings,
      });
      // state is saved with the setMigrated call
    }
  },
=======
>>>>>>> ba17e2c2
  migrateisUsingGlobalNostrKey: async () => {
    const { nostrPrivateKey, accounts } = state.getState();

    if (nostrPrivateKey) {
      Object.values(accounts).map((account) => {
        if (!account.nostrPrivateKey) account.nostrPrivateKey = nostrPrivateKey;
      });

      state.setState({
        accounts,
      });
      // will be persisted by setMigrated
    }
  },

  ensureAccountId: async () => {
    const { accounts } = state.getState();
    Object.keys(accounts).forEach((accountId) => {
      if (!accounts[accountId].id) {
        console.info(`updating ${accountId}`);
        accounts[accountId].id = accountId;
      }
    });
    state.setState({
      accounts,
    });
    // will be persisted by setMigrated
  },
};

const migrate = async () => {
  // going forward we can iterate through the the migrations object above and DRY this up:
  // Object.keys(migrations).forEach((name: string) => {
  if (shouldMigrate("migrateisUsingGlobalNostrKey")) {
    console.info("Running migration for: migrateisUsingGlobalNostrKey");
    await migrations["migrateisUsingGlobalNostrKey"]();
    await setMigrated("migrateisUsingGlobalNostrKey");
  }
  if (shouldMigrate("ensureAccountId")) {
    console.info("Running migration for: ensureAccountId");
    await migrations["ensureAccountId"]();
    await setMigrated("ensureAccountId");
  }
  if (shouldMigrate("migratePermissionsWithoutAccountId")) {
    console.info("Running migration for: migratePermissionsWithoutAccountId");
    await migrations["migratePermissionsWithoutAccountId"]();
    await setMigrated("migratePermissionsWithoutAccountId");
  }
};

export default migrate;<|MERGE_RESOLUTION|>--- conflicted
+++ resolved
@@ -1,3 +1,4 @@
+import db from "../db";
 import state from "../state";
 
 export type Migration = keyof typeof migrations;
@@ -25,45 +26,6 @@
 };
 
 const migrations = {
-<<<<<<< HEAD
-  migratedeleteLegacyWeblnPermissions: async () => {
-    await db.permissions
-      .where("method")
-      .startsWithIgnoreCase("webln/")
-      .delete();
-  },
-  migratePermissionsWithoutAccountId: async () => {
-    const { accounts } = state.getState();
-    const accountId = Object.keys(accounts)[0];
-    const permissions = await db.permissions.toArray();
-
-    permissions.forEach(async (permission) => {
-      permission.id &&
-        (await db.permissions.update(permission.id, { accountId }));
-    });
-  },
-  migrateisUsingLegacyLnurlAuthKeySetting: async () => {
-    const { settings } = state.getState();
-    const allowances = await db.allowances
-      .filter((allowance) => {
-        return !!allowance.lnurlAuth;
-      })
-      .toArray();
-
-    // if there is an allowance that uses lnurlAuth we enable the legacy signing
-    if (allowances.length > 0) {
-      const newSettings = {
-        ...settings,
-        isUsingLegacyLnurlAuthKey: true,
-      };
-      state.setState({
-        settings: newSettings,
-      });
-      // state is saved with the setMigrated call
-    }
-  },
-=======
->>>>>>> ba17e2c2
   migrateisUsingGlobalNostrKey: async () => {
     const { nostrPrivateKey, accounts } = state.getState();
 
@@ -92,6 +54,17 @@
     });
     // will be persisted by setMigrated
   },
+
+  migratePermissionsWithoutAccountId: async () => {
+    const { accounts } = state.getState();
+    const accountId = Object.keys(accounts)[0];
+    const permissions = await db.permissions.toArray();
+
+    permissions.forEach(async (permission) => {
+      permission.id &&
+        (await db.permissions.update(permission.id, { accountId }));
+    });
+  },
 };
 
 const migrate = async () => {
