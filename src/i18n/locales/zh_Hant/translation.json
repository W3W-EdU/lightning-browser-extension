--- conflicted
+++ resolved
@@ -655,15 +655,6 @@
           "label1": "接收比特幣",
           "label2": "購買比特幣"
         },
-<<<<<<< HEAD
-=======
-        "pin": {
-          "title": "📌 固定你的Alby擴展",
-          "description1": "<0>請點擊瀏覽器右上角的擴展圖標</0> <1/> <2>以輕鬆訪問 Alby</2>",
-          "description2": "在擴展列表中，找到 Alby 並點擊固定圖標以將其固定到工具欄",
-          "description3": "就這樣！要訪問Alby，只需点击Alby圖標"
-        },
->>>>>>> 616be712
         "demo": {
           "title": "🕹️ 試用 Alby 演示",
           "description": "在我們的演示網站上發現你可以使用 Alby 執行的所有操作",
