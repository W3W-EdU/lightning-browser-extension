{
  "translation": {
    "welcome": {
      "title": "The power of⚡ bitcoin ⚡in your browser",
      "nav": {
        "welcome": "Welcome",
        "password": "Your Password",
        "connect": "Your Lightning account",
        "done": "Done"
      },
      "intro": {
        "send": {
          "title": "Send in One Click",
          "description": "Lightning transactions happen all in your browser. No alt+tab or QR-code scanning needed."
        },
        "paywall": {
          "title": "No more annoying paywalls",
          "description": "Define individual budgets for websites to enable seamless payment streams. No more annoying paywalls."
        },
        "privacy": {
          "title": "Privacy first",
          "description": "Use lightning to authenticate and control your privacy."
        },
        "foss": {
          "title": "Free and Open Source",
          "description": "Completely open code that can be audited by anyone. No stats or trackers. You are in control."
        },
        "actions": {
          "get_started": "Get Started"
        }
      },
      "set_password": {
        "title": "Set an unlock password",
        "description": "Your Lightning account data is securely encrypted with an unlock password. Do not forget this password! You need it to unlock the Alby Extension (in this browser)",
        "choose_password": {
          "label": "Choose an unlock password:"
        },
        "confirm_password": {
          "label": "Let's confirm you typed it correct:"
        },
        "errors": {
          "enter_password": "Please enter a password.",
          "confirm_password": "Please confirm your password.",
          "mismatched_password": "Passwords don't match."
        }
      },
      "choose_path": {
        "description": "Start by creating a new Alby Wallet, logging in to an existing one or connecting lightning wallet. You will be able to connect and manage more wallets later as well!"
      },
      "test_connection": {
        "ready": "Awesome, you’re ready to go!",
        "tutorial": "Now you’ve connected your wallet would you like to go through a tutorial?",
        "try_tutorial": "Give it a try now",
        "initializing": "Initializing your account. Please wait, this can take a minute...",
        "connection_error": "Connection Error",
        "review_connection_details": "Please review your connection details.",
        "connection_taking_long": "Trying to connect takes longer than expected... Are your details correct? Is your node reachable?",
        "contact_support": "If you need help please contact support@getalby.com",
        "actions": {
          "delete_edit_account": "Delete invalid account and edit again"
        }
      }
    },
    "choose_path": {
      "title": "Create or Connect Wallet",
      "description": "Create a new Alby Wallet, log in to an existing one or connect to an external wallet or node",
      "alby": {
        "title": "Alby Wallet",
<<<<<<< HEAD
        "description": "Create or log in to your Alby Wallet",
        "create_new": "Create new"
      },
      "other": {
        "title": "Other Wallets",
        "description": "Connect to your external lightning wallet or node",
        "and_more": "and more...",
        "connect": "Connect to Lightning Wallet"
      }
    },
    "alby": {
      "create_wallet": {
        "title": "Alby Wallet",
        "description": "Create or login to your Alby account"
      },
      "pre_connect": {
        "title": "Your Alby Lightning Wallet",
        "login_account": "Create or login to your Alby account.",
        "host_wallet": "We host a Lightning wallet for you!",
        "email": {
          "label": "Email Address"
        },
        "optional_lightning_note": {
          "part1": "Your Alby account also comes with an optional",
          "part2": "Lightning Address",
          "part3": ". This is a simple way for anyone to send you Bitcoin on the Lightning Network.",
          "part4": "learn more"
        },
        "optional_lightning_address": {
          "label": "Choose your Lightning Address (optional)",
          "suffix": "@getalby.com",
          "title": "numbers and letters, at least 3 characters"
        },
        "errors": {
          "create_wallet_error": "Failed to login or create a new account. If you need help, please contact support@getalby.com"
=======
        "description": "Create or log in to your Alby account",
        "pre_connect": {
          "title": "Your Alby Lightning Wallet",
          "login_account": "Create or log in to your Alby account.",
          "host_wallet": "We host a Lightning wallet for you!",
          "email": {
            "label": "Email Address"
          },
          "optional_lightning_note": {
            "part1": "Your Alby account also comes with an optional",
            "part2": "Lightning Address",
            "part3": ". This is a simple way for anyone to send you Bitcoin on the Lightning Network.",
            "part4": "learn more"
          },
          "optional_lightning_address": {
            "label": "Choose your Lightning Address (optional)",
            "suffix": "@getalby.com",
            "title": "numbers and letters, at least 3 characters"
          },
          "errors": {
            "create_wallet_error": "Failed to log in or create a new account. If you need help, please contact support@getalby.com"
          }
>>>>>>> 4a82b94d
        }
      }
    },
    "choose_connector": {
      "title": "Connect Lightning Wallet",
      "description": "Connect to your external lightning wallet or node",
      "lnd": {
        "title": "LND",
        "page": {
          "title": "Connect to your LND node",
          "description": "You need your node URL and a macaroon with read and send permissions (e.g. admin.macaroon)"
        },
        "url": {
          "label": "REST API host and port",
          "placeholder": "https://your-node-url:8080"
        },
        "macaroon": {
          "label": "Macaroon (HEX format)"
        },
        "or": "OR",
        "drag_and_drop": "Drag and drop your macaroon here or <0>browse</0>",
        "errors": {
          "connection_failed": "Connection failed. Are your LND credentials correct?"
        }
      },
      "lndhub_bluewallet": {
        "title": "Bluewallet",
        "page": {
          "title": "Connect to BlueWallet",
          "description": "In BlueWallet, choose the wallet you want to connect, open it, click on \"...\", click on Export/Backup to display the QR code and scan it with your webcam."
        },
        "uri": {
          "label": "BlueWallet Export URI"
        },
        "errors": {
          "invalid_uri": "Invalid BlueWallet URI",
          "connection_failed": "Connection failed. Is your BlueWallet URI correct?"
        }
      },
      "lndhub_go": {
        "title": "LNDHub",
        "page": {
          "title": "Connect to LNDHub",
          "description": "Input your LNDHub credential URI here or scan the QR code with your webcam."
        },
        "uri": {
          "label": "LNDHub Export URI"
        },
        "errors": {
          "invalid_uri": "Invalid LNDHub URI",
          "connection_failed": "Connection failed. Is your LNDHub URI correct?"
        }
      },
      "lnbits": {
        "title": "LNbits",
        "page": {
          "title": "Connect to <0>LNbits</0>",
          "instructions": "In LNbits, choose the wallet you want to connect, open it, click on API Info and copy the Admin Key. Paste it below:"
        },
        "admin_key": {
          "label": "LNbits Admin Key",
          "placeholder": "Your 32 digit admin key"
        },
        "url": {
          "label": "LNbits URL"
        },
        "errors": {
          "connection_failed": "Connection failed. Do you have the correct URL and Admin Key?"
        }
      },
      "eclair": {
        "title": "Eclair",
        "page": {
          "title": "Connect to <0>Eclair</0>",
          "instructions": "You need your Eclair URL and password."
        },
        "password": {
          "label": "Eclair Password"
        },
        "url": {
          "label": "Eclair URL",
          "placeholder": "http://localhost:8080"
        }
      },
      "citadel": {
        "title": "Citadel",
        "page": {
          "title": "Connect to <0>Citadel</0> node",
          "instructions": "This currently doesn't work if 2FA is enabled."
        },
        "password": {
          "label": "Citadel Password"
        },
        "url": {
          "label": "Citadel URL",
          "placeholder": "http://citadel.local"
        }
      },
      "umbrel": {
        "title": "Umbrel",
        "page": {
          "title": "Connect to <0>Umbrel</0> node",
          "instructions": "In your Umbrel dashboard go to <0>Connect Wallet</0>. Select <0>lndconnect REST</0> and copy the <0>lndconnect URL</0>. (Depending on your setup you can either use the local connection or the Tor connection.)"
        },
        "rest_url": {
          "label": "lndconnect REST URL",
          "placeholder": "lndconnect://yournode:8080?..."
        }
      },
      "mynode": {
        "title": "myNode",
        "page": {
          "title": "Connect to <0>myNode</0>",
          "instructions": "On your myNode homepage click on the <0>Wallet</0> button for your <0>Lightning</0> service.<1/> Now click on the <0>Pair Wallet</0> button under the <0>Status</0> tab. Enter your password when prompted.<1/> Select the dropdown menu and choose a pairing option. Depending on your setup you can either use the <0>Lightning (REST + Local IP)</0> connection or the <0>Lightning (REST + Tor)</0> connection."
        },
        "rest_url": {
          "label": "lndconnect REST URL",
          "placeholder": "lndconnect://yournode:8080?..."
        }
      },
      "start9": {
        "title": "Start9",
        "page": {
          "title": "Connect to your <0>Embassy</0> node",
          "instructions": "<0>Note:</0> Currently we only support LND but we will be adding c-lightning support in the future!<1/>On your Embassy dashboard click on the <0>Lightning Network Daemon</0> service.<1/>Select the <0>Properties</0> tab.<1/>Now copy the <0>LND Connect REST URL.</0>"
        },
        "rest_url": {
          "label": "lndconnect REST URL",
          "placeholder": "lndconnect://yournode:8080?..."
        }
      },
      "raspiblitz": {
        "title": "RaspiBlitz",
        "page": {
          "title": "Connect to your <0>RaspiBlitz</0> node",
          "instructions1": "You need your node onion address, port, and a macaroon with read and send permissions (e.g. admin.macaroon).<1/><1/><0>SSH</0> into your <0>RaspiBlitz</0>.<1/>Run the command <0>sudo cat /mnt/hdd/tor/lndrest/hostname</0>.<1/>Copy and paste the <0>.onion</0> address in the input below.<1/>Add your <0>port</0> after the onion address, the default port is <0>:8080</0>.",
          "instructions2": "Select <0>CONNECT</0>.<1/>Select <0>EXPORT</0>.<1/>Select <0>HEX</0>.<1/>Copy the <0>adminMacaroon</0>.<1/>Paste the macaroon in the input below."
        },
        "rest_api_host": {
          "label": "REST API host",
          "placeholder": "your-node-onion-address:port"
        }
      },
      "bitcoin_beach": {
        "title": "Bitcoin Beach Wallet",
        "page": {
          "title": "Connect to <0>Bitcoin Beach Wallet</0>"
        }
      },
      "bitcoin_jungle": {
        "title": "Bitcoin Jungle Wallet",
        "page": {
          "title": "Connect to <0>Bitcoin Jungle Wallet</0>"
        }
      },
      "galoy": {
        "phone_number": {
          "label": "Enter your phone number"
        },
        "sms_code": {
          "label": "Enter your SMS verification code"
        },
        "jwt": {
          "label": "Enter your JWT token",
          "info": "The {{label}} login is currently being upgraded. If you are an advanced user, you can grab your JWT token by logging in via the <0>Web Wallet (wallet.mainnet.galoy.io)</0><1/><1/>The JWT looks like: <2>eyJhbG...</2><1/><1/>"
        },
        "actions": {
          "login": "Login",
          "request_sms_code": "Request SMS Code"
        },
        "errors": {
          "failed_to_request_sms": "Failed to request a SMS code",
          "failed_to_login_sms": "Failed to login with SMS code",
          "setup_failed": "Setup failed",
          "missing_jwt": "JWT missing, couldn't log in.",
          "invalid_jwt": "invalid JWT passed"
        }
      },
      "btcpay": {
        "title": "BTCPay Server",
        "page": {
          "title": "Connect to your BTCPay LND node",
          "instructions": "Navigate to your BTCPayServer and log in as an admin. Go to Server Settings > Services > LND Rest - See information. Then Click \"See QR Code information\" and copy the QR Code data. Paste it below:"
        },
        "config": {
          "label": "Config data",
          "placeholder": "config=https://your-btc-pay.org/lnd-config/212121/lnd.config"
        },
        "errors": {
          "connection_failed": "Connection failed. Is the BTCPay connection URL correct and accessible?"
        }
      },
      "commando": {
        "title": "Core Lightning",
        "page": {
          "title": "Connect to your Core Lightning node",
          "instructions": "Make sure you have Core Lightning version 0.12.0 or newer, the commando plugin is running and your node is accessible over the Lightning Network. Create a rune by running 'lightning-cli commando-rune'."
        },
        "host": {
          "label": "Host"
        },
        "pubkey": {
          "label": "Public key"
        },
        "rune": {
          "label": "Rune"
        },
        "port": {
          "label": "Port"
        },
        "proxy": {
          "label": "Websocket proxy"
        },
        "privKey": {
          "label": "Local private key (autogenerated)"
        },
        "config": {
          "label": "Config data",
          "placeholder": "config=https://your-btc-pay.org/lnd-config/212121/lnd.config"
        },
        "errors": {
          "connection_failed": "Connection failed. Is your Core Lightning node online and using the commando plugin?"
        }
      }
    },
    "home": {
      "actions": {
        "send_satoshis": "⚡️ Send Satoshis ⚡️",
        "enable_now": "Enable Now"
      },
      "recent_transactions": "Recent Transactions",
      "transaction_list": {
        "tabs": {
          "outgoing": "Outgoing",
          "incoming": "Incoming"
        }
      },
      "allowance_view": {
        "recent_transactions": "Recent Transactions",
        "allowance": "Allowance",
        "sats_used": "sats used",
        "no_transactions": "No transactions on <0>{{name}}</0> yet."
      },
      "default_view": {
        "recent_transactions": "Recent Transactions",
        "no_transactions": "No transactions made with Alby, yet.",
        "is_blocked_hint": "Alby is currently disabled on {{host}}",
        "block_removed": "Enabled {{host}}. Please reload the website."
      }
    },
    "accounts": {
      "title": "Accounts",
      "actions": {
        "add_account": "Add account"
      },
      "edit": {
        "title": "Edit Account",
        "name": {
          "label": "Name"
        },
        "screen_reader": "Edit account name"
      },
      "export": {
        "title": "Export Account",
        "screen_reader": "Export account details",
        "waiting": "waiting for LndHub data...",
        "your_ln_address": "Your Lightning Address:",
        "tip_mobile": "Tip: Use this wallet with your mobile device",
        "export_uri": "LNDHub Credentials URI",
        "scan_qr": "Import this wallet into Zeus or BlueWallet by scanning the QRCode."
      },
      "remove": {
        "confirm": "Are you sure you want to remove account: {{name}}? \nThis can not be undone. If you used this account to login to websites you might lose access to those."
      }
    },
    "enable": {
      "title": "Connect",
      "allow": "Allow this website to:",
      "request1": "Request approval for transactions",
      "request2": "Request invoices and lightning information",
      "block_and_ignore": "Block and ignore {{host}}",
      "block_added": "Added {{host}} to the blocklist, please reload the website."
    },
    "unlock": {
      "unlock_to_continue": "Unlock to continue",
      "unlock_password": "Your unlock password",
      "help_contact": {
        "part1": "Need help? Contact",
        "part2": "Alby Support"
      },
      "unlock_error": {
        "help": "Your account data is encrypted with your unlock password. If you really forgot your unlock password you have to reset and add your Lightning account again.",
        "link": "Reset now and add a new account"
      },
      "errors": {
        "invalid_password": "Invalid password"
      }
    },
    "settings": {
      "title": "Settings",
      "browser_notifications": {
        "title": "Browser notifications",
        "subtitle": "Payment and authentication related notifications."
      },
      "website_enhancements": {
        "title": "Website enhancements",
        "subtitle": "Tipping enhancements for Twitter, YouTube, etc."
      },
      "lnurl_auth": {
        "title": "LNURL-Auth",
        "hint": "is a generic authentication protocol. It authenticates the user using digital signatures. The protocol does not require any other identifying information such as passwords, emails, usernames, or similar. With Alby you can use your lightning accounts to securely login to websites. To be compatible with other wallets we had to make a few changes that you can configure here. <0>Ideally all those options are OFF.</0> Use them only if you have old accounts.",
        "legacy_lnurl_auth_202207": {
          "title": "Legacy LNURL-Auth",
          "subtitle": "The key generation for LNURL-auth has changed (July 2022). Alby was not compatible with other implementations. This was changed, but now different login keys are used. If you used LNURL-auth to login before you can still enable the old method. This option will be removed later, make sure to switch to the new login."
        },
        "legacy_lnurl_auth": {
          "title": "Legacy signing for LNDhub and LNbits",
          "subtitle": "Message signing and login with LNDhub (e.g. BlueWallet) and LNbits accounts has been changed (March 2022). If you logged in with these accounts you can still enable the old signing method. This option will be removed later, make sure to switch to the new login."
        }
      },
      "camera_access": {
        "title": "Camera access",
        "subtitle": "For scanning QR codes",
        "allow": "Allow camera access",
        "granted": "Permission granted"
      },
      "language": {
        "title": "Language",
        "subtitle": "Translations are not 100% finished yet. <0>Help us translate Alby into your language!</0>"
      },
      "theme": {
        "title": "Theme",
        "subtitle": "Use Alby in dark or light mode",
        "options": {
          "dark": "Dark",
          "light": "Light",
          "system": "System"
        }
      },
      "show_fiat": {
        "title": "Sats to Fiat",
        "subtitle": "Always convert into selected currency from selected exchange"
      },
      "currency": {
        "title": "Currency",
        "subtitle": "Show the amounts additionally in this currency"
      },
      "exchange": {
        "title": "Exchange Source",
        "subtitle": "Source of Bitcoin exchange rates"
      },
      "personal_data": {
        "title": "Personal data",
        "description": "Payees can request for additional data to be sent with a payment. This data is not shared with anyone without your consent, you will always be prompted before this data is sent along with a payment."
      },
      "name": {
        "title": "Name",
        "subtitle": "",
        "placeholder": "Enter your name"
      },
      "email": {
        "title": "Email",
        "subtitle": "",
        "placeholder": "Enter your email address"
      },
      "change_password": {
        "title": "Change unlock password",
        "subtitle": "",
        "screen_reader": "Change unlock password",
        "choose_password": {
          "label": "Enter a new unlock password:"
        },
        "confirm_password": {
          "label": "Confirm new password:"
        },
        "submit": {
          "label": "Change"
        },
        "errors": {
          "enter_password": "Please enter a new unlock password.",
          "confirm_password": "Please confirm your password.",
          "mismatched_password": "Passwords don't match."
        },
        "success": "Password changed successfully"
      },
      "nostr": {
        "title": "Nostr",
        "hint": "is a simple and open protocol that aims to create censorship-resistant social networks. Nostr works with cryptographic keys. To publish something you sign it with your key and send it to multiple relays. You can use Alby to manage your Nostr key. Many Nostr applications will then allow you to simply use the key from the Alby extension.",
        "private_key": {
          "title": "Private key",
          "subtitle": "Generating a key will create a new key based on the current account you use. It can be re-generated, but please make sure you backup this private key. <0>Learn more »</0>",
          "generate": "Generate",
          "warning": "This will delete your old private key. Are you sure?",
          "success": "Private key encrypted & saved successfully."
        }
      }
    },
    "send": {
      "title": "Send",
      "qrcode": {
        "title": "Waiting to scan"
      },
      "input": {
        "label": "Recipient",
        "hint": "Invoice, Lightning Address or LNURL"
      }
    },
    "lnurlpay": {
      "amount": {
        "label": "Amount"
      },
      "comment": {
        "label": "Comment"
      },
      "name": {
        "label": "Name"
      },
      "email": {
        "label": "Email"
      },
      "success": "Success, payment sent!"
    },
    "lnurlauth": {
      "title": "Authentication",
      "content_message": {
        "heading": "Do you want to log in to"
      },
      "submit": "Login",
      "success": "Login successful on {{name}}",
      "errors": {
        "status": "Error: Auth status is not ok"
      }
    },
    "lnurlchannel": {
      "title": "Channel Request",
      "content_message": {
        "heading": "Request a channel from the node"
      },
      "success": "Channel request sent successfully to {{name}}"
    },
    "lnurlwithdraw": {
      "title": "Withdraw",
      "content_message": {
        "heading": "Amount"
      },
      "amount": {
        "label": "Amount"
      },
      "success": "Withdraw request of {{amount}} sent successfully to {{sender}}"
    },
    "receive": {
      "title": "Receive",
      "actions": {
        "create_invoice": "Create Invoice"
      },
      "amount": {
        "label": "Amount",
        "placeholder": "Amount in Satoshi..."
      },
      "description": {
        "label": "Description",
        "placeholder": "For e.g. who is sending this payment?"
      },
      "success": "Payment received!",
      "payment": {
        "waiting": "waiting for payment...",
        "status": "Check payment status"
      }
    },
    "publishers": {
      "used": {
        "title": "Your ⚡️ Websites",
        "description": "Websites where you have used Alby before",
        "no_info": "No websites yet."
      },
      "suggestions": {
        "title": "Other ⚡️ Websites",
        "description": "Websites where you can use Alby",
        "list": {
          "trading": "Trading",
          "gaming": "Gaming",
          "entertaiment": "Entertaiment",
          "shopping": "Shopping",
          "miscellaneous": "Miscellaneous",
          "showcases": "Showcases"
        }
      },
      "publisher": {
        "allowance": {
          "title": "Allowance",
          "used_budget": "sats used"
        }
      }
    },
    "make_invoice": {
      "title": "Create Invoice",
      "amount": {
        "label": "Amount (Satoshi)"
      },
      "memo": {
        "label": "Memo"
      },
      "errors": {
        "amount_too_small": "Amount is less than minimum",
        "amount_too_big": "Amount exceeds maximum"
      }
    },
    "confirm_sign_message": {
      "title": "Sign",
      "content": "This website asks you to sign:"
    },
    "confirm_keysend": {
      "title": "Approve Payment",
      "success": "Payment sent! Preimage: {{preimage}}",
      "payment_summary": {
        "description": "Send payment to: {{destination}}"
      }
    },
    "keysend": {
      "title": "Send",
      "success": "Payment sent! Preimage: {{preimage}}",
      "receiver": {
        "label": "Send payment to"
      },
      "amount": {
        "label": "Amount (Satoshi)"
      }
    },
    "confirm_payment": {
      "title": "Approve Payment",
      "success": "Payment of {{amount}} successful!",
      "actions": {
        "pay_now": "Pay now"
      }
    },
    "confirm_request_permission": {
      "title": "Approve Request",
      "allow": "Allow this website to execute:",
      "always_allow": "Remember my choice and don't ask again"
    },
    "nostr": {
      "title": "Nostr",
      "allow": "Allow this website to:",
      "content": "This website asks you to sign:",
      "read_public_key": "Read your public key",
      "block_and_ignore": "Block and ignore {{host}}",
      "block_added": "Added {{host}} to the blocklist, please reload the website.",
      "confirm_sign_message": {
        "remember": {
          "label": "Remember my choice and don't ask again"
        }
      },
      "permissions": {
        "decrypt": "Decrypt data",
        "encrypt": "Encrypt data",
        "allow_sign": "Allow {{host}} to sign:"
      }
    }
  },
  "common": {
    "password": "Password",
    "advanced": "Advanced",
    "success": "Success",
    "error": "Error",
    "settings": "Settings",
    "websites": "Websites",
    "sats_one": "sat",
    "sats_other": "sats",
    "loading": "loading",
    "amount": "Amount",
    "optional": "Optional",
    "feedback": "Feedback",
    "copied": "Copied!",
    "description": "Description",
    "description_full": "Full Description",
    "success_message": "{{amount}}{{fiatAmount}} sent to {{destination}}",
    "response": "Response",
    "message": "Message",
    "help": "Help",
    "actions": {
      "back": "Back",
      "delete": "Delete",
      "edit": "Edit",
      "next": "Next",
      "open": "Open",
      "cancel": "Cancel",
      "confirm": "Confirm",
      "continue": "Continue",
      "connect": "Connect",
      "lock": "Lock",
      "unlock": "Unlock",
      "send": "Send",
      "save": "Save",
      "receive": "Receive",
      "close": "Close",
      "export": "Export",
      "remove": "Remove",
      "copy": "Copy",
      "log_in": "Log in"
    },
    "errors": {
      "connection_failed": "Connection failed",
      "payment_failed": "Payment Failed"
    }
  },
  "components": {
    "allowance_menu": {
      "confirm_delete": "Are you sure you want to delete this website?",
      "hint": "This will reset the current budget",
      "new_budget": {
        "label": "New budget"
      },
      "enable_login": {
        "title": "Enable website login",
        "subtitle": "Automatically log in without confirmation when the website requests."
      },
      "edit_allowance": {
        "title": "Edit Allowance",
        "screen_reader": "Allowance Options"
      }
    },
    "qrcode_scanner": {
      "title": "Scan QR Code",
      "actions": {
        "start_scanning": "Start scanning",
        "stop_scanning": "Stop scanning"
      },
      "errors": {
        "allow_camera_access": "Please allow camera access in the settings screen."
      }
    },
    "transactionsTable": {
      "fee": "Fee",
      "preimage": "Preimage",
      "received": "Received",
      "sent": "Sent",
      "boostagram": {
        "sender": "Sender",
        "message": "Message",
        "app": "App",
        "podcast": "Podcast"
      },
      "open_location": "Open website"
    },
    "confirm_or_cancel": {
      "only_trusted": "Only connect with sites you trust."
    },
    "budget_control": {
      "remember": {
        "label": "Remember and set a budget",
        "description": "You may set a balance to not be asked for confirmation on payments until it is exhausted."
      },
      "budget": {
        "label": "Budget"
      }
    },
    "companion_download_info": {
      "description": "You are trying to connect to a node behind Tor. To do this you either need to have the Alby companion app installed or have Tor running. (When you're unsure, we recommend the Alby companion app.)",
      "download_here": "Download the Alby companion here!",
      "using_tor": "click here to continue if you use the Tor Browser",
      "or": "Or:"
    },
    "toasts": {
      "connection_error": {
        "what_you_can_do": "Here is what you can do:",
        "double_check": "Double check your connection details",
        "if_ssl_errors": "and if there are SSL errors (e.g. ERR_CERT_AUTHORITY_INVALID), click \"advanced\" and proceed to accept the certificate.",
        "visit_guides": "Visit our guides for more help"
      },
      "login_failed": {
        "password_reset": "Forgot your password? Click here"
      },
      "errors": {
        "invalid_credentials": "Invalid password. Please review your password and email address and try again."
      }
    },
    "account_menu": {
      "screen_reader": "Toggle Dropdown",
      "title": "Switch account",
      "options": {
        "account": {
          "add": "Add a new account",
          "manage": "Manage accounts"
        }
      }
    },
    "publishers_table": {
      "payments": "payments",
      "used": "used"
    },
    "badge": {
      "label": {
        "active": "ACTIVE",
        "auth": "LOGIN"
      }
    }
  },
  "permissions": {
    "commando": {
      "bkpr-listbalances": "List of all current and historical account balances.",
      "checkmessage": "Verify that the signature was generated by a given node.",
      "connect": "Establish a new connection with another node.",
      "decode": "Decode a bolt11/bolt12/rune string.",
      "decodepay": "Check and parse a bolt11 string.",
      "disconnect": "Close an existing connection to a peer.",
      "feerates": "Return the feerates that CLN will use.",
      "fundchannel": "Open a payment channel with a peer by committing a funding transaction.",
      "getinfo": "Get the summary of the node.",
      "getroute": "Find the best route for the payment to a lightning node.",
      "invoice": "Create the expectation of a payment.",
      "keysend": "Send a payment to another node.",
      "listforwards": "List all htlcs that have been attempted to be forwarded.",
      "listfunds": "List all funds available.",
      "listinvoices": "Get the status of all invoices.",
      "listnodes": "List nodes the node has learned about via gossip messages.",
      "listoffers": "List all offers or get a specific offer.",
      "listpays": "Gets the status of all pay commands.",
      "listpeers": "List nodes that are connected or have open channels with this node.",
      "listsendpays": "Gets the status of all sendpay commands.",
      "listtransactions": "List transactions tracked in the wallet.",
      "multifundchannel": "Open multiple payment channels with nodes by committing a single funding transaction.",
      "offer": "Create an offer.",
      "pay": "Send a payment to a BOLT11 invoice.",
      "sendpay": "Send a payment via a route.",
      "setchannel": "Configure fees / htlc range advertized for a channel.",
      "signmessage": "Create a signature from this node."
    },
    "lnd": {
      "getinfo": "Get the node information.",
      "listchannels": "Get a description of all the open channels.",
      "listinvoices": "Get a list of all invoices.",
      "channelbalance": "Get a report on the total funds across all open channels.",
      "walletbalance": "Get the total unspent outputs of the wallet.",
      "openchannel": "Open a new channel.",
      "connectpeer": "Establish a connection to a remote peer.",
      "disconnectpeer": "Disconnect from a remote peer.",
      "estimatefee": "Estimate the fee rate and total fees for a transaction.",
      "getchaninfo": "Get the network announcement for the given channel.",
      "getnetworkinfo": "Get basic stats about the known channel graph.",
      "getnodeinfo": "Get the channel information for a node.",
      "gettransactions": "Get a list of all transactions relevant to the wallet.",
      "listpayments": "list of all outgoing payments.",
      "listpeers": "list all currently active peers.",
      "lookupinvoice": "Look up invoice details.",
      "queryroutes": "Query for a possible route.",
      "verifymessage": "Verify a signature over a msg.",
      "sendtoroute": "Make a payment via the specified route.",
      "decodepayreq": "Decode a payment request string.",
      "routermc": "Read the internal mission control state."
    }
  }
}<|MERGE_RESOLUTION|>--- conflicted
+++ resolved
@@ -66,7 +66,6 @@
       "description": "Create a new Alby Wallet, log in to an existing one or connect to an external wallet or node",
       "alby": {
         "title": "Alby Wallet",
-<<<<<<< HEAD
         "description": "Create or log in to your Alby Wallet",
         "create_new": "Create new"
       },
@@ -84,7 +83,7 @@
       },
       "pre_connect": {
         "title": "Your Alby Lightning Wallet",
-        "login_account": "Create or login to your Alby account.",
+        "login_account": "Create or log in to your Alby account.",
         "host_wallet": "We host a Lightning wallet for you!",
         "email": {
           "label": "Email Address"
@@ -101,31 +100,7 @@
           "title": "numbers and letters, at least 3 characters"
         },
         "errors": {
-          "create_wallet_error": "Failed to login or create a new account. If you need help, please contact support@getalby.com"
-=======
-        "description": "Create or log in to your Alby account",
-        "pre_connect": {
-          "title": "Your Alby Lightning Wallet",
-          "login_account": "Create or log in to your Alby account.",
-          "host_wallet": "We host a Lightning wallet for you!",
-          "email": {
-            "label": "Email Address"
-          },
-          "optional_lightning_note": {
-            "part1": "Your Alby account also comes with an optional",
-            "part2": "Lightning Address",
-            "part3": ". This is a simple way for anyone to send you Bitcoin on the Lightning Network.",
-            "part4": "learn more"
-          },
-          "optional_lightning_address": {
-            "label": "Choose your Lightning Address (optional)",
-            "suffix": "@getalby.com",
-            "title": "numbers and letters, at least 3 characters"
-          },
-          "errors": {
-            "create_wallet_error": "Failed to log in or create a new account. If you need help, please contact support@getalby.com"
-          }
->>>>>>> 4a82b94d
+          "create_wallet_error": "Failed to log in or create a new account. If you need help, please contact support@getalby.com"
         }
       }
     },
