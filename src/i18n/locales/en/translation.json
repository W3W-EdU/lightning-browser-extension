{
  "translation": {
    "welcome": {
      "heading": "The power of lightning in your browser",
      "nav": {
        "welcome": "Welcome",
        "password": "Your Password",
        "connect": "Connect to Lightning",
        "done": "Done"
      },
      "intro": {
        "send": "Send in One Click",
        "send_description": "Lightning transactions happen all in your browser. No alt+tab or QR-code scanning needed.",
        "paywall": "No more annoying paywalls",
        "paywall_description": "Define individual budgets for websites to enable seamless payment streams. No more annoying paywalls.",
        "privacy": "Privacy first",
        "privacy_description": "Use lightning to authenticate and control your privacy.",
        "foss": "Free and Open Source",
        "foss_description": "Completely open code that can be audited by anyone. No stats or trackers. You are in control.",
        "actions": {
          "get_started": "Get Started"
        }
      },
      "set_password": {
        "title": "Protect your wallet",
        "description": "Your wallet is securely encrypted with a password and needs to be unlocked before usage.",
        "enter_password": "Please enter a password.",
        "confirm_password": "Please confirm your password.",
        "mismatched_password": "Passwords don't match.",
        "choose_password_label": "Choose a password:",
        "confirm_password_label": "Let's confirm you typed it correct:"
      },
      "test_connection": {
        "ready": "Awesome, you’re ready to go!",
        "tutorial": "Now you’ve connected your node would you like to go through a tutorial?",
        "try_tutorial": "Give it a try now",
        "initializing": "Initializing your account. Please wait, this can take a minute...",
        "connection_error": "Connection Error",
        "review_connection_details": "Please review your connection details.",
        "connection_taking_long": "Trying to connect takes longer than expected... Are your details correct? Is your node reachable?",
        "contact_support": "If you need help please contact support@getalby.com",
        "actions": {
          "delete_edit_account": "Delete invalid account and edit again"
        }
      }
    },
    "choose_connector": {
      "title": "Do you have a lightning wallet?",
      "description": "You need to first connect to a lightning wallet so that you can interact with your favorite websites that accept bitcoin lightning payments!",
      "alby": {
        "title": "Alby Wallet",
        "description": "Create or login to your Alby account",
        "pre_connect": {
          "title": "Your Alby Lightning Wallet",
          "login_account": "Create or login to your Alby account.",
          "host_wallet": "We host a Lightning wallet for you!",
          "email_label": "Email Address",
          "optional_lightning_note": {
            "part1": "Your Alby account also comes with an optional",
            "part2": "Lightning Address",
            "part3": ". This is a simple way for anyone to send you Bitcoin on the Lightning Network.",
            "part4": "learn more"
          },
          "optional_lightning_address_label": "Choose your Lightning Address (optional)",
          "optional_lightning_address_suffix": "@getalby.com",
          "errors": {
            "create_wallet_error": "Failed to create a new wallet"
          }
        },
        "post_connect": {
          "title": "🎉Success!",
          "account_ready": "Your Alby account is ready.",
          "lightning_address": "Your lightning address:",
          "wallet_mobile_title": "Want to use your wallet on your mobile?",
          "wallet_mobile_description": "Import the wallet into Zeus or BlueWallet mobile app using the QR Code."
        }
      },
      "lnd": {
        "title": "LND",
        "description": "Connect to your LND node",
        "page_title": "Connect to your LND node",
        "page_description": "You need your node URL and a macaroon with read and send permissions (e.g. admin.macaroon)",
        "port_label": "REST API host and port",
        "url_placeholder": "https://your-node-url:8080",
        "macaroon_label": "Macaroon (HEX format)",
        "or": "OR",
        "drag_and_drop": "Drag and drop your macaroon here or <0>browse</0>",
        "errors": {
          "connection_failed": "Connection failed. Are your LND credentials correct?"
        }
      },
      "lndhub": {
        "title": "LNDHub (Bluewallet)",
        "description": "Connect to your Bluewallet mobile wallet",
        "page_title": "Connect to LNDHub (BlueWallet)",
        "page_description": "In BlueWallet, choose the wallet you want to connect, open it, click on \"...\", click on Export/Backup to display the QR code and scan it with your webcam.",
        "lndhub_uri": "LNDHub Export URI",
        "errors": {
          "invalid_uri": "Invalid LNDHub URI",
          "connection_failed": "Connection failed. Is your LNDHub URI correct?"
        }
      },
      "lnbits": {
        "title": "LNbits",
        "description": "Connect to your LNbits account"
      },
      "eclair": {
        "title": "Eclair",
        "description": "Connect to your Eclair node"
      },
      "citadel": {
        "title": "Citadel",
        "description": "Connect to your local Citadel"
      },
      "umbrel": {
        "title": "Umbrel",
        "description": "Connect to your Umbrel"
      },
      "mynode": {
        "title": "myNode",
        "description": "Connect to your myNode"
      },
      "start9": {
        "title": "Start9",
        "description": "Connect to your Embassy"
      },
      "raspiblitz": {
        "title": "RaspiBlitz",
        "description": "Connect to your RaspiBlitz"
      },
      "bitcoin_beach": {
        "title": "Bitcoin Beach Wallet",
        "description": "Create or connect to a Bitcoin Beach (Galoy) account"
      },
      "bitcoin_jungle": {
        "title": "Bitcoin Jungle Wallet",
        "description": "Create or connect to a Bitcoin Jungle (Galoy) account"
      }
    },
<<<<<<< HEAD
    "lnd": {
      "title": "LND",
      "description": "Connect to your LND node",
      "page_title": "Connect to your LND node",
      "page_description": "You need your node URL and a macaroon with read and send permissions (e.g. admin.macaroon)",
      "url_label": "REST API host and port",
      "url_placeholder": "https://your-node-url:8080",
      "macaroon_label": "Macaroon (HEX format)",
      "or": "OR",
      "drag_and_drop": "Drag and drop your macaroon here or <0>browse</0>",
      "errors": {
        "connection_failed": "Connection failed. Are your LND credentials correct?"
      }
    },
    "btcpay": {
      "title": "BTCPay Server",
      "description": "Connect to your BTCPay LND node",
      "page_title": "Connect to your BTCPay LND node",
      "page_instructions": "Navigate to your BTCPayServer and log in as an admin. Go to Server Settings > Services > LND Rest - See information. Then Click \"See QR Code information\" and copy the QR Code data. Paste it below:",
      "config_label": "Config data",
      "config_placeholder": "config=https://your-btc-pay.org/lnd-config/212121/lnd.config",
      "errors": {
        "connection_failed": "Connection failed. Is the BTCPay connection URL correct and accessible?"
      }
    },
    "lndhub": {
      "title": "LNDHub (Bluewallet)",
      "description": "Connect to your Bluewallet mobile wallet",
      "page_title": "Connect to LNDHub (BlueWallet)",
      "page_description": "In BlueWallet, choose the wallet you want to connect, open it, click on \"...\", click on Export/Backup to display the QR code and scan it with your webcam.",
      "lndhub_uri": "LNDHub Export URI",
      "errors": {
        "invalid_uri": "Invalid LNDHub URI",
        "connection_failed": "Connection failed. Is your LNDHub URI correct?"
=======
    "home": {
      "send_satoshis": "⚡️ Send Satoshis ⚡️",
      "recent_transactions": "Recent Transactions",
      "allowance_view": {
        "allowance": "Allowance",
        "sats_used": "sats used",
        "no_transactions": "No transactions on <0>{{name}}</0> yet."
      },
      "default_view": {
        "no_transactions": "No transactions yet."
      }
    },
    "accounts": {
      "export": {
        "name": "Export account details",
        "waiting": "waiting for LndHub data...",
        "your_ln_address": "Your Lightning Address:",
        "tip_mobile": "Tip: Use this wallet with your mobile device",
        "export_uri": "LNDHub Export URI",
        "scan_qr": "Import this wallet into Zeus or BlueWallet by scanning the QRCode."
>>>>>>> 00281526
      }
    },
    "unlock": {
      "unlock_to_continue": "Unlock to continue",
      "help_contact": {
        "part1": "Need help? Contact",
        "part2": "Alby Support"
      }
    },
    "settings": {
      "headline": "Settings",
      "website_enhancements": {
        "title": "Website enhancements",
        "subtitle": "Tipping enhancements for Twitter, YouTube, etc."
      },
      "legacy_lnurl_auth": {
        "title": "Legacy signing for LNDhub and LNBits",
        "subtitle": "Message signing and login with LNDhub and LNbits accounts has been changed. If you logged in with these accounts you can still enable the old signing method. This option will be removed later, make sure to switch to the new login."
      },
      "camera_access": {
        "title": "Camera access",
        "subtitle": "For scanning QR codes",
        "label": "Allow camera access",
        "active": "Permission granted"
      },
      "language": {
        "title": "Language",
        "subtitle": "Alby goes international! help us translate Alby in your language"
      },
      "theme": {
        "title": "Theme",
        "subtitle": "Use Alby in dark or light mode",
        "options": {
          "dark": "Dark",
          "light": "Light",
          "system": "System"
        }
      },
      "currency": {
        "title": "Currency",
        "subtitle": "Show the amounts additionally in this currency"
      },
      "exchange": {
        "title": "Exchange Source",
        "subtitle": "Source of Bitcoin exchange rates"
      },
      "personal_data": {
        "headline": "Personal data",
        "info": "Payees can request for additional data to be sent with a payment. This data is not shared with anyone without your consent, you will always be prompted before this data is sent along with a payment."
      },
      "name": {
        "title": "Name",
        "subtitle": "",
        "placeholder": "Enter your name"
      },
      "email": {
        "title": "Email",
        "subtitle": "",
        "placeholder": "Enter your email address"
      }
    }
  },
  "common": {
    "password": "Password",
    "success": "Success!",
    "actions": {
      "edit": "Edit",
      "next": "Next",
      "continue": "Continue",
      "unlock": "Unlock",
      "send": "Send",
      "receive": "Receive"
    },
    "errors": {
      "connection_failed": "Connection failed"
    }
  },
  "components": {
    "qrcode_scanner": {
      "scan_qrcode": "Scan QR Code",
      "start_scanning": "Start scanning",
      "stop_scanning": "Stop scanning",
      "allow_camera_access": "Please allow camera access in the settings screen."
    }
  }
}<|MERGE_RESOLUTION|>--- conflicted
+++ resolved
@@ -135,44 +135,19 @@
       "bitcoin_jungle": {
         "title": "Bitcoin Jungle Wallet",
         "description": "Create or connect to a Bitcoin Jungle (Galoy) account"
-      }
-    },
-<<<<<<< HEAD
-    "lnd": {
-      "title": "LND",
-      "description": "Connect to your LND node",
-      "page_title": "Connect to your LND node",
-      "page_description": "You need your node URL and a macaroon with read and send permissions (e.g. admin.macaroon)",
-      "url_label": "REST API host and port",
-      "url_placeholder": "https://your-node-url:8080",
-      "macaroon_label": "Macaroon (HEX format)",
-      "or": "OR",
-      "drag_and_drop": "Drag and drop your macaroon here or <0>browse</0>",
-      "errors": {
-        "connection_failed": "Connection failed. Are your LND credentials correct?"
-      }
-    },
-    "btcpay": {
-      "title": "BTCPay Server",
-      "description": "Connect to your BTCPay LND node",
-      "page_title": "Connect to your BTCPay LND node",
-      "page_instructions": "Navigate to your BTCPayServer and log in as an admin. Go to Server Settings > Services > LND Rest - See information. Then Click \"See QR Code information\" and copy the QR Code data. Paste it below:",
-      "config_label": "Config data",
-      "config_placeholder": "config=https://your-btc-pay.org/lnd-config/212121/lnd.config",
-      "errors": {
-        "connection_failed": "Connection failed. Is the BTCPay connection URL correct and accessible?"
-      }
-    },
-    "lndhub": {
-      "title": "LNDHub (Bluewallet)",
-      "description": "Connect to your Bluewallet mobile wallet",
-      "page_title": "Connect to LNDHub (BlueWallet)",
-      "page_description": "In BlueWallet, choose the wallet you want to connect, open it, click on \"...\", click on Export/Backup to display the QR code and scan it with your webcam.",
-      "lndhub_uri": "LNDHub Export URI",
-      "errors": {
-        "invalid_uri": "Invalid LNDHub URI",
-        "connection_failed": "Connection failed. Is your LNDHub URI correct?"
-=======
+      },
+      "btcpay": {
+        "title": "BTCPay Server",
+        "description": "Connect to your BTCPay LND node",
+        "page_title": "Connect to your BTCPay LND node",
+        "page_instructions": "Navigate to your BTCPayServer and log in as an admin. Go to Server Settings > Services > LND Rest - See information. Then Click \"See QR Code information\" and copy the QR Code data. Paste it below:",
+        "config_label": "Config data",
+        "config_placeholder": "config=https://your-btc-pay.org/lnd-config/212121/lnd.config",
+        "errors": {
+          "connection_failed": "Connection failed. Is the BTCPay connection URL correct and accessible?"
+        }
+      },
+    },
     "home": {
       "send_satoshis": "⚡️ Send Satoshis ⚡️",
       "recent_transactions": "Recent Transactions",
@@ -193,7 +168,6 @@
         "tip_mobile": "Tip: Use this wallet with your mobile device",
         "export_uri": "LNDHub Export URI",
         "scan_qr": "Import this wallet into Zeus or BlueWallet by scanning the QRCode."
->>>>>>> 00281526
       }
     },
     "unlock": {
