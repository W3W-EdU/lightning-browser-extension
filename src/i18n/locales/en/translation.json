{
  "translation": {
    "welcome": {
      "title": "Welcome to Alby",
      "nav": {
        "welcome": "Welcome",
        "password": "Your Password",
        "connect": "Your Lightning Account",
        "done": "Done"
      },
      "set_password": {
        "title": "Set an unlock password",
        "description": "This password is used to protect your wallet and provide access to the browser extension. It cannot be reset and is separate from your Alby account password.",
        "choose_password": {
          "label": "Choose an unlock password:"
        },
        "confirm_password": {
          "label": "Let's confirm you typed it correct:"
        },
        "errors": {
          "enter_password": "Please enter a password.",
          "confirm_password": "Please confirm your password.",
          "mismatched_password": "Passwords don't match."
        }
      },
      "test_connection": {
        "ready": "Awesome, you’re ready to go!",
        "initializing": "Initializing your account. Please wait, this can take a minute...",
        "connection_error": "Connection Error",
        "review_connection_details": "Please review your connection details.",
        "connection_taking_long": "Trying to connect takes longer than expected... Are your details correct? Is your node reachable?",
        "contact_support": "If you need help please contact support@getalby.com",
        "actions": {
          "delete_edit_account": "Delete invalid account and edit again"
        }
      }
    },
    "choose_path": {
      "title": "Connect",
      "description": "To start using Alby to make online payments, connect your lightning wallet to the extension.",
      "alby": {
        "title": "Alby",
        "description": "Sign up or use your existing Alby account to get started with lightning payments in no time.",
        "create_new": "Sign up"
      },
      "other": {
        "title": "Other Wallets",
        "description": "Connect to your existing lightning wallet or node and choose from various connectors.",
        "and_more": "& more...",
        "connect": "Connect"
      }
    },
    "alby": {
      "pre_connect": {
        "set_password": {
          "choose_password": {
            "label": "Password"
          },
          "confirm_password": {
            "label": "Confirm Password"
          },
          "errors": {
            "enter_password": "Please enter a password.",
            "confirm_password": "Please confirm your password.",
            "mismatched_password": "Passwords don't match."
          }
        },
        "forgot_password": "Forgot password?",
        "title": "Your Alby account",
        "create_account": "Create a new Alby account to send and receive bitcoin payments.",
        "login_account": "Log in to connect your existing Alby account.",
        "host_wallet": "We host a Lightning wallet for you!",
        "email": {
          "create": {
            "label": "Email Address"
          },
          "login": {
            "label": "Email Address or Lightning Address"
          }
        },
        "optional_lightning_note": {
          "part1": "Your Alby account also comes with an optional",
          "part2": "lightning address",
          "part3": ". This is a simple way for anyone to send you bitcoin on the lightning network.",
          "part4": "learn more"
        },
        "optional_lightning_address": {
          "label": "Choose your Lightning Address (optional)",
          "suffix": "@getalby.com",
          "title": "numbers and letters, at least 4 characters"
        },
        "errors": {
          "create_wallet_error": "Failed to log in or create a new account. If you need help, please contact support@getalby.com",
          "create_wallet_error1": "Failed to log in or create a new account.",
          "create_wallet_error2": "If you need help, please contact support@getalby.com"
        }
      }
    },
    "choose_connector": {
      "title": "Connect Lightning Wallet",
      "description": "Connect to your external lightning wallet or node",
      "lnd": {
        "title": "LND",
        "page": {
          "title": "Connect to your LND node",
          "description": "You need your node URL and a macaroon with read and send permissions (e.g. admin.macaroon)"
        },
        "url": {
          "label": "REST API host and port",
          "placeholder": "https://your-node-url:8080"
        },
        "macaroon": {
          "label": "Macaroon (HEX format)"
        },
        "or": "OR",
        "drag_and_drop": "Drag and drop your macaroon here or <0>browse</0>",
        "errors": {
          "connection_failed": "Connection failed. Are your LND credentials correct?"
        }
      },
      "lnc": {
        "title": "LND with LNC",
        "page": {
          "title": "Connect to your LND node",
          "description": "Create a new session in terminal (litd) to obtain a new pairing phrase and enter it here"
        },
        "pairing_phrase": {
          "label": "Your pairing phrase ",
          "placeholder": "secret stack sats phrase"
        }
      },
      "lndhub_bluewallet": {
        "title": "Bluewallet",
        "page": {
          "title": "Connect to BlueWallet",
          "description": "In BlueWallet, choose the wallet you want to connect, open it, click on \"...\", click on Export/Backup to display the QR code and scan it with your webcam."
        },
        "uri": {
          "label": "BlueWallet Export URI"
        },
        "errors": {
          "invalid_uri": "Invalid BlueWallet URI",
          "connection_failed": "Connection failed. Is your BlueWallet URI correct?"
        }
      },
      "lndhub_go": {
        "title": "LNDHub",
        "page": {
          "title": "Connect to LNDHub",
          "description": "Input your LNDHub credential URI here or scan the QR code with your webcam."
        },
        "uri": {
          "label": "LNDHub Export URI"
        },
        "errors": {
          "invalid_uri": "Invalid LNDHub URI",
          "connection_failed": "Connection failed. Is your LNDHub URI correct?"
        }
      },
      "lnbits": {
        "title": "LNbits",
        "page": {
          "title": "Connect to <0>LNbits</0>",
          "instructions": "In LNbits, choose the wallet you want to connect, open it, click on API Info and copy the Admin Key. Paste it below:"
        },
        "admin_key": {
          "label": "LNbits Admin Key",
          "placeholder": "Your 32 digit admin key"
        },
        "url": {
          "label": "LNbits URL"
        },
        "errors": {
          "connection_failed": "Connection failed. Do you have the correct URL and Admin Key?"
        }
      },
      "eclair": {
        "title": "Eclair",
        "page": {
          "title": "Connect to <0>Eclair</0>",
          "instructions": "You need your Eclair URL and password."
        },
        "password": {
          "label": "Eclair Password"
        },
        "url": {
          "label": "Eclair URL",
          "placeholder": "http://localhost:8080"
        }
      },
      "citadel": {
        "title": "Citadel",
        "page": {
          "title": "Connect to <0>Citadel</0> node",
          "instructions": "This currently doesn't work if 2FA is enabled."
        },
        "password": {
          "label": "Citadel Password"
        },
        "url": {
          "label": "Citadel URL",
          "placeholder": "http://citadel.local"
        }
      },
      "umbrel": {
        "title": "Umbrel",
        "page": {
          "title": "Connect to <0>Umbrel</0> node",
          "instructions": "In your Umbrel dashboard go to <0>Connect Wallet</0>. Select <0>lndconnect REST</0> and copy the <0>lndconnect URL</0>. (Depending on your setup you can either use the local connection or the Tor connection.)"
        },
        "rest_url": {
          "label": "lndconnect REST URL",
          "placeholder": "lndconnect://yournode:8080?..."
        }
      },
      "mynode": {
        "title": "myNode",
        "page": {
          "title": "Connect to <0>myNode</0>",
          "instructions": "On your myNode homepage click on the <0>Wallet</0> button for your <0>lightning</0> service.<1/> Now click on the <0>Pair Wallet</0> button under the <0>Status</0> tab. Enter your password when prompted.<1/> Select the dropdown menu and choose a pairing option. Depending on your setup you can either use the <0>lightning (REST + Local IP)</0> connection or the <0>lightning (REST + Tor)</0> connection."
        },
        "rest_url": {
          "label": "lndconnect REST URL",
          "placeholder": "lndconnect://yournode:8080?..."
        }
      },
      "start9": {
        "title": "Start9",
        "page": {
          "title": "Connect to your <0>Embassy</0> node",
          "instructions": "<0>Note:</0> Currently we only support LND but we will be adding c-lightning support in the future!<1/>On your Embassy dashboard click on the <0>lightning network Daemon</0> service.<1/>Select the <0>Properties</0> tab.<1/>Now copy the <0>LND Connect REST URL.</0>"
        },
        "rest_url": {
          "label": "lndconnect REST URL",
          "placeholder": "lndconnect://yournode:8080?..."
        }
      },
      "raspiblitz": {
        "title": "RaspiBlitz",
        "page": {
          "title": "Connect to your <0>RaspiBlitz</0> node",
          "instructions1": "Follow these steps:<1/> 1. <0>SSH</0> into your <0>Raspiblitz</0><1/>2. Select <0>Connect Apps & Show Credentials</0> from the list<1/><0/>3. Choose <0>Connect Alby to this node</0><1/>4. Press <0>OK</0> to display the connection credentials<1/><1/>Copy and paste the <0>REST API host</0> or the <0>.onion</0> address to connect through Tor into the input below.",
          "instructions2": "Copy the (admin) <0>macaroon</0> into the input below."
        },
        "rest_api_host": {
          "label": "REST API host",
          "placeholder": "your-node-onion-address:port"
        }
      },
      "bitcoin_beach": {
        "title": "Bitcoin Beach Wallet",
        "page": {
          "title": "Connect to <0>Bitcoin Beach Wallet</0>"
        }
      },
      "bitcoin_jungle": {
        "title": "Bitcoin Jungle Wallet",
        "page": {
          "title": "Connect to <0>Bitcoin Jungle Wallet</0>"
        }
      },
      "galoy": {
        "phone_number": {
          "label": "Enter your phone number"
        },
        "sms_code": {
          "label": "Enter your SMS verification code"
        },
        "jwt": {
          "label": "Enter your JWT token",
          "info": "The {{label}} login is currently being upgraded. If you are an advanced user, you can grab your JWT token by logging in via the <0>Web Wallet (wallet.mainnet.galoy.io)</0><1/><1/>The JWT looks like: <2>eyJhbG...</2><1/><1/>"
        },
        "actions": {
          "login": "Login",
          "request_sms_code": "Request SMS Code"
        },
        "errors": {
          "failed_to_request_sms": "Failed to request a SMS code",
          "failed_to_login_sms": "Failed to login with SMS code",
          "setup_failed": "Setup failed",
          "missing_jwt": "JWT missing, couldn't log in.",
          "invalid_jwt": "invalid JWT passed"
        }
      },
      "kollider": {
        "title": "Kollider",
        "description": "Login to your Kollider account",
        "page": {
          "title": "Connect to your Kollider account",
          "description": "Don't have an account already? <0>Sign up</0> now!"
        },
        "username": {
          "label": "Enter your Kollider username"
        },
        "password": {
          "label": "Enter your Kollider password"
        },
        "currency": {
          "label": "Select your currency account"
        },
        "errors": {
          "connection_failed": "Connection failed. Are you sure the account data is correct?"
        }
      },
      "btcpay": {
        "title": "BTCPay Server",
        "page": {
          "title": "Connect to your BTCPay LND node",
          "instructions": "Navigate to your BTCPayServer and log in as an admin. Go to Server Settings > Services > LND Rest - See information. Then Click \"See QR Code information\" and copy the QR Code data. Paste it below:"
        },
        "config": {
          "label": "Config data",
          "placeholder": "config=https://your-btc-pay.org/lnd-config/212121/lnd.config"
        },
        "errors": {
          "connection_failed": "Connection failed. Is the BTCPay connection URL correct and accessible?"
        }
      },
      "commando": {
        "title": "Core Lightning",
        "page": {
          "title": "Connect to your Core Lightning node",
          "instructions": "Make sure you have Core Lightning version 0.12.0 or newer, the commando plugin is running and your node is accessible over the lightning network. Create a rune by running 'lightning-cli commando-rune'."
        },
        "host": {
          "label": "Host"
        },
        "pubkey": {
          "label": "Public key"
        },
        "rune": {
          "label": "Rune"
        },
        "port": {
          "label": "Port"
        },
        "proxy": {
          "label": "Websocket proxy"
        },
        "privKey": {
          "label": "Local private key (autogenerated)"
        },
        "config": {
          "label": "Config data",
          "placeholder": "config=https://your-btc-pay.org/lnd-config/212121/lnd.config"
        },
        "errors": {
          "connection_failed": "Connection failed. Is your Core Lightning node online and using the commando plugin?"
        }
      }
    },
    "home": {
      "actions": {
        "send_satoshis": "⚡️ Send Satoshis ⚡️",
        "enable_now": "Enable Now"
      },
      "recent_transactions": "Recent Transactions",
      "transaction_list": {
        "tabs": {
          "outgoing": "Outgoing",
          "incoming": "Incoming"
        }
      },
      "allowance_view": {
        "recent_transactions": "Recent Transactions",
        "allowance": "Allowance",
        "sats_used": "sats used",
        "no_transactions": "No transactions on <0>{{name}}</0> yet."
      },
      "default_view": {
        "recent_transactions": "Recent Transactions",
        "no_transactions": "No transactions made with Alby, yet.",
        "is_blocked_hint": "Alby is currently disabled on {{host}}",
        "block_removed": "Enabled {{host}}. Please reload the website."
      }
    },
    "accounts": {
      "title": "Accounts",
      "account_view": {
        "title1": "Account Information",
        "title2": "Edit Account",
        "name": {
          "title": "Name",
          "placeholder": "Account Name"
        },
        "export": {
          "title": "Export Account",
          "screen_reader": "Export account details",
          "waiting": "waiting for LndHub data...",
          "your_ln_address": "Your Lightning Address:",
          "tip_mobile": "Tip: Use this wallet with your mobile device",
          "export_uri": "LNDHub Credentials URI",
          "scan_qr": "Import this wallet into Zeus or BlueWallet by scanning the QRCode."
        },
        "nostr": {
          "title": "Nostr",
          "hint": "is a simple and open protocol that aims to create censorship-resistant social networks. Nostr works with cryptographic keys. To publish something you sign it with your key and send it to multiple relays. You can use Alby to manage your Nostr key. Many Nostr applications will then allow you to simply use the key from the Alby extension.",
          "private_key": {
            "title": "Manage your key",
            "subtitle": "Paste your private key or generate a new one. <0>Learn more »</0>",
            "backup": "⚠️ Don't forget to back up your private key! Not backing up your key might result in loosing access.",
            "warning": "Please enter the name of the account to confirm the deletion of the private key:",
            "success": "Private key encrypted & saved successfully.",
            "failed_to_remove": "The entered account name didn't match, your old private has been restored.",
            "successfully_removed": "Private key removed successfully.",
            "label": "Private Key"
          },
          "public_key": {
            "label": "Public Key"
          },
          "generate_keys": {
            "title": "Generate a new Nostr key",
            "screen_reader": "Generate a new Nostr key for your account",
            "hint": "You can generate a random key or a derive key from this account details (using a signed canonical phrase). <0>Learn more »</0>",
            "actions": {
              "random_keys": "Generate a random key",
              "derived_keys": "Derive a key from account"
            }
          },
          "actions": {
            "generate": "Generate a new key"
          },
          "errors": {
            "failed_to_load": "Failed to load the Nostr key. Is it a valid Nostr key?"
          }
        },
        "remove": {
          "title": "Remove This Account",
          "subtitle": "All the linked allowances will be deleted. Please be certain.",
          "confirm": "Are you sure you want to remove account: {{name}}? \nThis can not be undone. If you used this account to login to websites you might lose access to those."
        },
        "actions": {
          "remove_account": "Remove account",
          "export": "Export"
        }
      },
      "actions": {
        "add_account": "Add account"
      }
    },
    "enable": {
      "title": "Connect",
      "allow": "Allow this website to:",
      "request1": "Request approval for transactions",
      "request2": "Request invoices and lightning information",
      "block_and_ignore": "Block and ignore {{host}}",
      "block_added": "Added {{host}} to the blocklist, please reload the website."
    },
    "unlock": {
      "unlock_to_continue": "Unlock to continue",
      "unlock_password": "Your unlock password",
      "help_contact": {
        "part1": "Need help? Contact",
        "part2": "Alby Support"
      },
      "unlock_error": {
        "help": "Your account data is encrypted with your unlock password. If you really forgot your unlock password you have to reset and add your lightning account again.",
        "link": "Reset now and add a new account"
      },
      "errors": {
        "invalid_password": "Invalid password"
      }
    },
    "settings": {
      "title": "Settings",
      "browser_notifications": {
        "title": "Browser notifications",
        "subtitle": "Payment and authentication related notifications."
      },
      "website_enhancements": {
        "title": "Website enhancements",
        "subtitle": "Tipping enhancements for Twitter, YouTube, etc."
      },
      "lnurl_auth": {
        "title": "LNURL-Auth",
        "hint": "is a generic authentication protocol. It authenticates the user using digital signatures. The protocol does not require any other identifying information such as passwords, emails, usernames, or similar. With Alby you can use your lightning accounts to securely login to websites. To be compatible with other wallets we had to make a few changes that you can configure here. <0>Ideally all those options are OFF.</0> Use them only if you have old accounts.",
        "legacy_lnurl_auth_202207": {
          "title": "Legacy LNURL-Auth",
          "subtitle": "The key generation for LNURL-auth has changed (July 2022). Alby was not compatible with other implementations. This was changed, but now different login keys are used. If you used LNURL-auth to login before you can still enable the old method. This option will be removed later, make sure to switch to the new login."
        },
        "legacy_lnurl_auth": {
          "title": "Legacy signing for LNDhub and LNbits",
          "subtitle": "Message signing and login with LNDhub (e.g. BlueWallet) and LNbits accounts has been changed (March 2022). If you logged in with these accounts you can still enable the old signing method. This option will be removed later, make sure to switch to the new login."
        }
      },
      "camera_access": {
        "title": "Camera access",
        "subtitle": "For scanning QR codes",
        "allow": "Allow camera access",
        "granted": "Permission granted"
      },
      "language": {
        "title": "Language",
        "subtitle": "Translations are not 100% finished yet. <0>Help us translate Alby into your language!</0>"
      },
      "theme": {
        "title": "Theme",
        "subtitle": "Use Alby in dark or light mode",
        "options": {
          "dark": "Dark",
          "light": "Light",
          "system": "System"
        }
      },
      "show_fiat": {
        "title": "Sats to Fiat",
        "subtitle": "Always convert into selected currency from selected exchange"
      },
      "currency": {
        "title": "Currency",
        "subtitle": "Show the amounts additionally in this currency"
      },
      "exchange": {
        "title": "Exchange Source",
        "subtitle": "Source of bitcoin exchange rates"
      },
      "personal_data": {
        "title": "Personal data",
        "description": "Payees can request for additional data to be sent with a payment. This data is not shared with anyone without your consent, you will always be prompted before this data is sent along with a payment."
      },
      "name": {
        "title": "Name",
        "subtitle": "",
        "placeholder": "Enter your name"
      },
      "email": {
        "title": "Email",
        "subtitle": "",
        "placeholder": "Enter your email address"
      },
      "change_password": {
        "title": "Change unlock password",
        "subtitle": "",
        "screen_reader": "Change unlock password",
        "choose_password": {
          "label": "Enter a new unlock password:"
        },
        "confirm_password": {
          "label": "Confirm new password:"
        },
        "submit": {
          "label": "Change"
        },
        "errors": {
          "enter_password": "Please enter a new unlock password.",
          "confirm_password": "Please confirm your password.",
          "mismatched_password": "Passwords don't match."
        },
        "success": "Password changed successfully"
      },
      "nostr": {
        "title": "Nostr",
        "hint": "is a simple and open protocol that aims to create censorship-resistant social networks. Nostr works with cryptographic keys. To publish something you sign it with your key and send it to multiple relays. You can use Alby to manage your Nostr key. Many Nostr applications will then allow you to simply use the key from the Alby extension.",
        "private_key": {
          "title": "Private key",
          "subtitle": "This section is moved to accounts page as keys are account specific now.",
          "go_to": "Go To Accounts"
        }
      }
    },
    "send": {
      "title": "Send",
      "qrcode": {
        "title": "Waiting to scan"
      },
      "input": {
        "label": "Recipient",
        "hint": "Invoice, Lightning Address or LNURL"
      }
    },
    "lnurlpay": {
      "amount": {
        "label": "Amount"
      },
      "comment": {
        "label": "Comment"
      },
      "name": {
        "label": "Name"
      },
      "email": {
        "label": "Email"
      },
      "success": "Success, payment sent!"
    },
    "lnurlauth": {
      "title": "Authentication",
      "content_message": {
        "heading": "Do you want to log in to"
      },
      "submit": "Login",
      "success": "Login successful on {{name}}",
      "errors": {
        "status": "Error: Auth status is not ok"
      }
    },
    "lnurlchannel": {
      "title": "Channel Request",
      "content_message": {
        "heading": "Request a channel from the node"
      },
      "success": "Channel request sent successfully to {{name}}"
    },
    "lnurlwithdraw": {
      "title": "Withdraw",
      "content_message": {
        "heading": "Amount"
      },
      "amount": {
        "label": "Amount"
      },
      "success": "Withdraw request of {{amount}} sent successfully to {{sender}}"
    },
    "receive": {
      "title": "Receive",
      "actions": {
        "create_invoice": "Create Invoice"
      },
      "amount": {
        "label": "Amount",
        "placeholder": "Amount in Satoshi..."
      },
      "description": {
        "label": "Description",
        "placeholder": "For e.g. who is sending this payment?"
      },
      "success": "Payment received!",
      "payment": {
        "waiting": "waiting for payment...",
        "status": "Check payment status"
      }
    },
    "discover": {
      "title": "Explore the Lightning ⚡️ Ecosystem",
      "description": "Websites and webapps where you can use Alby",
      "list": {
        "trading": "Trading",
        "gaming": "Gaming",
        "entertaiment": "Entertaiment",
        "shopping": "Shopping",
        "miscellaneous": "Miscellaneous",
        "showcases": "Showcases",
        "nostr": "Nostr"
      },
      "tips": {
        "title": "Your Alby wallet is ready",
        "description": "A few tips to get you started buzzin'🐝",
        "top_up_wallet": {
          "title": "⚡️ Top up your wallet",
          "description": "Create a lightning invoice, send some bitcoin to yourself and start using Alby in the lightning ecosystem",
          "label1": "Receive Bitcoin",
          "label2": "Buy Bitcoin"
        },
        "pin": {
          "title": "📌 Pin your Alby extension",
          "description1": "<0>To access Alby easily, click on extension icon</0> <1/> <2>in the top right corner of your browser</2>",
          "description2": "In the list of extensions, find Alby and click pin icon to pin it to the toolbar",
          "description3": "Thats it! To access Alby just click Alby icon"
        },
        "demo": {
          "title": "🕹️ Try out Alby Demo",
          "description": "Discover all things you can do with Alby on our demo website",
          "label1": "Give it a try"
        },
        "address": {
          "title": "⚡️ Get a lightning address",
          "description": "Create your own lightning address and to receive lightning payments with ease of sending an e-mail",
          "label1": "Get it now!"
        }
      }
    },
    "publishers": {
      "title": "Your ⚡ Websites",
      "description": "Websites where you have used Alby before",
      "no_info": "It looks like you haven't used Alby in any websites yet.",
      "discover": "Discover Websites",
      "publisher": {
        "allowance": {
          "title": "Allowance",
          "used_budget": "sats used"
        }
      }
    },
    "make_invoice": {
      "title": "Create Invoice",
      "amount": {
        "label": "Amount (Satoshi)"
      },
      "memo": {
        "label": "Memo"
      },
      "errors": {
        "amount_too_small": "Amount is less than minimum",
        "amount_too_big": "Amount exceeds maximum"
      }
    },
    "confirm_sign_message": {
      "title": "Sign",
      "content": "This website asks you to sign:"
    },
    "confirm_keysend": {
      "title": "Approve Payment",
      "success": "Payment sent! Preimage: {{preimage}}",
      "payment_summary": {
        "description": "Send payment to: {{destination}}"
      }
    },
    "keysend": {
      "title": "Send",
      "success": "Payment sent! Preimage: {{preimage}}",
      "receiver": {
        "label": "Send payment to"
      },
      "amount": {
        "label": "Amount (Satoshi)"
      }
    },
    "confirm_payment": {
      "title": "Approve Payment",
      "success": "Payment of {{amount}} successful!",
      "actions": {
        "pay_now": "Pay now"
      }
    },
    "confirm_request_permission": {
      "title": "Approve Request",
      "allow": "Allow this website to execute:",
      "always_allow": "Remember my choice and don't ask again"
    },
    "nostr": {
      "title": "Nostr",
      "allow": "Allow this website to:",
      "content": "This website asks you to sign:",
      "allow_sign": "Allow {{host}} to sign:",
      "allow_sign_event": "Allow {{host}} to sign a {{kind}}:",
      "view_details": "View details",
      "hide_details": "Hide details",
      "no_content": "(No content)",
      "block_and_ignore": "Block and ignore {{host}}",
<<<<<<< HEAD
      "block_added": "Added {{host}} to the blocklist, please reload the website."
    },
    "transactions": {
      "title": "Transactions",
      "description": "Outgoing transactions across all of your accounts",
      "list_empty": "No transactions available yet."
=======
      "block_added": "Added {{host}} to the blocklist, please reload the website.",
      "kinds": {
        "unknown": "nostr event of kind {{kind}}",
        "0": "metadata",
        "1": "short text note",
        "2": "recommend relay",
        "3": "contacts",
        "4": "encrypted direct messages",
        "5": "event deletion",
        "7": "reaction",
        "8": "badge award",
        "40": "channel creation",
        "41": "channel metadata",
        "42": "channel message",
        "43": "channel hide message",
        "44": "channel mute user",
        "1984": "reporting",
        "9734": "zap request",
        "9735": "zap",
        "10002": "relay list metadata",
        "22242": "client authentication",
        "24133": "nostr connect",
        "30008": "profile badges",
        "30009": "badge definition",
        "30023": "long-form content",
        "30078": "application-specific data"
      }
>>>>>>> bbaa2693
    }
  },
  "common": {
    "password": "Password",
    "confirm_password": "Confirm Password",
    "advanced": "Advanced",
    "success": "Success",
    "error": "Error",
    "settings": "Settings",
    "accounts": "Accounts",
    "discover": "Discover",
    "websites": "Websites",
    "transactions": "Transactions",
    "sats_one": "sat",
    "sats_other": "sats",
    "loading": "loading",
    "amount": "Amount",
    "optional": "Optional",
    "feedback": "Feedback",
    "copied": "Copied!",
    "description": "Description",
    "description_full": "Full Description",
    "success_message": "{{amount}}{{fiatAmount}} sent to {{destination}}",
    "response": "Response",
    "message": "Message",
    "help": "Help",
    "actions": {
      "back": "Back",
      "delete": "Delete",
      "edit": "Edit",
      "next": "Next",
      "open": "Open",
      "cancel": "Cancel",
      "confirm": "Confirm",
      "continue": "Continue",
      "connect": "Connect",
      "lock": "Lock",
      "unlock": "Unlock",
      "send": "Send",
      "save": "Save",
      "receive": "Receive",
      "receive_again": "Receive another payment",
      "transactions": "Transactions",
      "close": "Close",
      "export": "Export",
      "remove": "Remove",
      "copy": "Copy",
      "log_in": "Log in",
      "remember": "Remember my choice and don't ask again"
    },
    "errors": {
      "connection_failed": "Connection failed",
      "payment_failed": "Payment Failed"
    },
    "range": {
      "between": "between {{min}} and {{max}}",
      "lessThan": "< {{max}}",
      "greaterThan": "> {{min}}"
    }
  },
  "components": {
    "allowance_menu": {
      "confirm_delete": "Are you sure you want to delete this website?",
      "hint": "This will reset the current budget",
      "new_budget": {
        "label": "New budget"
      },
      "enable_login": {
        "title": "Enable website login",
        "subtitle": "Automatically log in without confirmation when the website requests."
      },
      "edit_allowance": {
        "title": "Edit Allowance",
        "screen_reader": "Allowance Options"
      },
      "edit_permissions": "Edit Permissions"
    },
    "qrcode_scanner": {
      "title": "Scan QR Code",
      "actions": {
        "start_scanning": "Start scanning",
        "stop_scanning": "Stop scanning"
      },
      "errors": {
        "allow_camera_access": "Please allow camera access in the settings screen."
      }
    },
    "transactionsTable": {
      "fee": "Fee",
      "preimage": "Preimage",
      "received": "Received",
      "sent": "Sent",
      "boostagram": {
        "sender": "Sender",
        "message": "Message",
        "app": "App",
        "podcast": "Podcast"
      },
      "open_location": "Open website"
    },
    "confirm_or_cancel": {
      "only_trusted": "Only connect with sites you trust."
    },
    "budget_control": {
      "remember": {
        "label": "Remember and set a budget",
        "description": "You may set a balance to not be asked for confirmation on payments until it is exhausted."
      },
      "budget": {
        "label": "Budget"
      }
    },
    "companion_download_info": {
      "description": "You are trying to connect to a node behind Tor. To do this you either need to have the Alby companion app installed or have Tor running. (When you're unsure, we recommend the Alby companion app.)",
      "download_here": "Download the Alby companion here!",
      "using_tor": "click here to continue if you use the Tor Browser",
      "or": "Or:"
    },
    "toasts": {
      "connection_error": {
        "what_you_can_do": "Here is what you can do:",
        "double_check": "Double check your connection details",
        "if_ssl_errors": "and if there are SSL errors (e.g. ERR_CERT_AUTHORITY_INVALID), click \"advanced\" and proceed to accept the certificate.",
        "visit_guides": "Visit our guides for more help"
      },
      "login_failed": {
        "password_reset": "Forgot your password? Click here"
      },
      "errors": {
        "invalid_credentials": "Invalid password. Please review your password and email address and try again."
      }
    },
    "account_menu": {
      "screen_reader": "Toggle Dropdown",
      "title": "Switch account",
      "options": {
        "account": {
          "add": "Add a new account",
          "manage": "Manage accounts"
        }
      }
    },
    "publishers_table": {
      "payments": "payments",
      "used": "used"
    },
    "badge": {
      "label": {
        "active": "ACTIVE",
        "auth": "LOGIN"
      }
    }
  },
  "permissions": {
    "nostr": {
      "getpublickey": "Read your public key.",
      "nip04encrypt": "Encrypt data.",
      "nip04decrypt": "Decrypt data.",
      "signmessage": "Sign message with your key."
    },
    "commando": {
      "bkpr-listbalances": "List of all current and historical account balances.",
      "checkmessage": "Verify that the signature was generated by a given node.",
      "connect": "Establish a new connection with another node.",
      "decode": "Decode a bolt11/bolt12/rune string.",
      "decodepay": "Check and parse a bolt11 string.",
      "disconnect": "Close an existing connection to a peer.",
      "feerates": "Return the feerates that CLN will use.",
      "fundchannel": "Open a payment channel with a peer by committing a funding transaction.",
      "getinfo": "Get the summary of the node.",
      "getroute": "Find the best route for the payment to a lightning node.",
      "invoice": "Create the expectation of a payment.",
      "keysend": "Send a payment to another node.",
      "listforwards": "List all htlcs that have been attempted to be forwarded.",
      "listfunds": "List all funds available.",
      "listinvoices": "Get the status of all invoices.",
      "listnodes": "List nodes the node has learned about via gossip messages.",
      "listoffers": "List all offers or get a specific offer.",
      "listpays": "Gets the status of all pay commands.",
      "listpeers": "List nodes that are connected or have open channels with this node.",
      "listsendpays": "Gets the status of all sendpay commands.",
      "listtransactions": "List transactions tracked in the wallet.",
      "multifundchannel": "Open multiple payment channels with nodes by committing a single funding transaction.",
      "offer": "Create an offer.",
      "pay": "Send a payment to a BOLT11 invoice.",
      "sendpay": "Send a payment via a route.",
      "setchannel": "Configure fees / htlc range advertized for a channel.",
      "signmessage": "Create a signature from this node."
    },
    "lnd": {
      "getinfo": "Get the node information.",
      "listchannels": "Get a description of all the open channels.",
      "listinvoices": "Get a list of all invoices.",
      "channelbalance": "Get a report on the total funds across all open channels.",
      "walletbalance": "Get the total unspent outputs of the wallet.",
      "openchannel": "Open a new channel.",
      "connectpeer": "Establish a connection to a remote peer.",
      "disconnectpeer": "Disconnect from a remote peer.",
      "estimatefee": "Estimate the fee rate and total fees for a transaction.",
      "getchaninfo": "Get the network announcement for the given channel.",
      "getnetworkinfo": "Get basic stats about the known channel graph.",
      "getnodeinfo": "Get the channel information for a node.",
      "gettransactions": "Get a list of all transactions relevant to the wallet.",
      "listpayments": "Get a list of all outgoing payments.",
      "listpeers": "Get a list all currently active peers.",
      "lookupinvoice": "Look up invoice details.",
      "queryroutes": "Query for a possible route.",
      "verifymessage": "Verify a signature over a msg.",
      "sendtoroute": "Make a payment via the specified route.",
      "decodepayreq": "Decode a payment request string.",
      "routermc": "Read the internal mission control state.",
      "addinvoice": "Create new invoices."
    },
    "lnc": {
      "getinfo": "Get the node information.",
      "listchannels": "Get a description of all the open channels.",
      "listinvoices": "Get a list of all invoices.",
      "channelbalance": "Get a report on the total funds across all open channels.",
      "walletbalance": "Get the total unspent outputs of the wallet.",
      "openchannel": "Open a new channel.",
      "connectpeer": "Establish a connection to a remote peer.",
      "disconnectpeer": "Disconnect from a remote peer.",
      "estimatefee": "Estimate the fee rate and total fees for a transaction.",
      "getchaninfo": "Get the network announcement for the given channel.",
      "getnetworkinfo": "Get basic stats about the known channel graph.",
      "getnodeinfo": "Get the channel information for a node.",
      "gettransactions": "Get a list of all transactions relevant to the wallet.",
      "listpayments": "Get a list of all outgoing payments.",
      "listpeers": "Get a list all currently active peers.",
      "lookupinvoice": "Look up invoice details.",
      "queryroutes": "Query for a possible route.",
      "verifymessage": "Verify a signature over a msg.",
      "sendtoroute": "Make a payment via the specified route.",
      "decodepayreq": "Decode a payment request string.",
      "routermc": "Read the internal mission control state.",
      "addinvoice": "Create new invoices."
    }
  }
}<|MERGE_RESOLUTION|>--- conflicted
+++ resolved
@@ -737,14 +737,6 @@
       "hide_details": "Hide details",
       "no_content": "(No content)",
       "block_and_ignore": "Block and ignore {{host}}",
-<<<<<<< HEAD
-      "block_added": "Added {{host}} to the blocklist, please reload the website."
-    },
-    "transactions": {
-      "title": "Transactions",
-      "description": "Outgoing transactions across all of your accounts",
-      "list_empty": "No transactions available yet."
-=======
       "block_added": "Added {{host}} to the blocklist, please reload the website.",
       "kinds": {
         "unknown": "nostr event of kind {{kind}}",
@@ -772,7 +764,11 @@
         "30023": "long-form content",
         "30078": "application-specific data"
       }
->>>>>>> bbaa2693
+    },
+    "transactions": {
+      "title": "Transactions",
+      "description": "Outgoing transactions across all of your accounts",
+      "list_empty": "No transactions available yet."
     }
   },
   "common": {
